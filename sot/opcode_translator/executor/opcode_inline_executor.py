from __future__ import annotations

import builtins
import contextlib
import inspect
import re
from typing import TYPE_CHECKING

from ...utils import BreakGraphError, log
from ..instruction_utils import Instruction
from .guard import StringifyExpression, union_free_vars
from .opcode_executor import OpcodeExecutorBase, Stop
from .tracker import BuiltinTracker, ConstTracker, DummyTracker, Tracker
from .variables import (
    CellVariable,
    DictIterVariable,
    IterVariable,
    SequenceIterVariable,
    VariableBase,
)

if TYPE_CHECKING:
    from .pycode_generator import PyCodeGen
    from .variables import FunctionVariable


class FunctionGlobalTracker(Tracker):
    """
    A tracker class that represents a function global variable.

    Args:
        fn: FunctionVariable object.
        name: The name of the global variable.

    """

    def __init__(self, fn: FunctionVariable, name: str):
        super().__init__([fn])
        self.fn = fn
        self.name = name

    def gen_instructions(self, codegen: PyCodeGen):
        """
        Generate bytecode instructions in order to put the variables at the top of the stack.

        Args:
            codegen: The PyCodeGen object used to generate bytecode.

        """
        self.fn.tracker.gen_instructions(codegen)
        codegen.gen_load_attr("__globals__")
        codegen.gen_load_const(self.name)
        codegen.gen_subscribe()

    def trace_value_from_frame(self) -> StringifyExpression:
        """
        Trace the value of the function global variable from the frame.

        Returns:
            StringifyExpression: The traced value of the function global variable.

        """
        fn_tracer = self.fn.tracker.trace_value_from_frame()
        return StringifyExpression(
            f"{fn_tracer.expr}.__globals__['{self.name}']",
            union_free_vars(fn_tracer.free_vars),
        )

    def __repr__(self) -> str:
        return f"FunctionGlobalTracker(fn={self.fn}, name={self.name})"


class FunctionClosureTracker(Tracker):
    """
    A tracker class that represents a function closure variable.

    Args:
        fn: The FunctionVariable object.
        idx: The index of the closure variable.

    """

    def __init__(self, fn: FunctionVariable, idx: int):
        super().__init__([fn])
        self.fn = fn
        self.idx = idx

    def gen_instructions(self, codegen: PyCodeGen):
        """
        Generate bytecode instructions to trace the value of the function closure variable.

        Args:
            codegen: The PyCodeGen object used to generate bytecode.

        """
        self.fn.tracker.gen_instructions(codegen)
        codegen.gen_load_attr("__closure__")
        codegen.gen_load_const(self.idx)
        codegen.gen_subscribe()
        codegen.gen_load_attr("cell_contents")

    def trace_value_from_frame(self):
        """
        Trace the value of the function closure variable from the frame.

        Returns:
            The traced value of the function closure variable.

        """
        fn_tracer = self.fn.tracker.trace_value_from_frame()
        return StringifyExpression(
            f"{fn_tracer.expr}.__closure__[{self.idx}].cell_contents",
            union_free_vars(fn_tracer.free_vars),
        )

    def __repr__(self) -> str:
        return f"FunctionClosureTracker(fn={self.fn}, idx={self.idx})"


@contextlib.contextmanager
def signature_clear_guard(fn, name):
    if not hasattr(fn, name):
        yield
    else:
        saved_attr = getattr(fn, name)
        delattr(fn, name)
        yield
        setattr(fn, name, saved_attr)


class OpcodeInlineExecutor(OpcodeExecutorBase):
    """
    A class that represents an executor for inlined opcode operations.

    Args:
        fn_variable: The function variable.

    """

    def __init__(
        self,
        fn_variable: FunctionVariable,
        *args,
        **kwargs,
    ):
        self._fn_var = fn_variable
        self.return_value: VariableBase | None = None
        self._fn_value = fn_variable.value
        super().__init__(fn_variable.get_code(), fn_variable.graph)
        self._name = "Inline"
        self._prepare_locals(*args, **kwargs)
        self._prepare_closure()

    def _handle_comps(self):
        is_comp = any(
            x in self._fn_value.__name__
            for x in ['<listcomp>', '<dictcomp>', '<genexpr>']
        )
        if not is_comp:
            return
        pattern = r'implicit\d+'
        for name in list(self._locals.keys()):
            if re.match(pattern, name):
                self._locals[name.replace('implicit', '.')] = self._locals[name]

    def _prepare_locals(self, *args, **kwargs):
        """
        Prepare local variables for execution by adding them to the locals dictionary.

        """
        from .variables import VariableBase, VariableFactory

        # temparay clear the fn.__signature__ to avoid signature check error
        with signature_clear_guard(
            self._fn_value, "__signature__"
        ), signature_clear_guard(self._fn_value, "__wrapped__"):
            sig = inspect.signature(self._fn_value)
            bound_args = sig.bind(*args, **kwargs)
        bound_args.apply_defaults()
        for name, value in bound_args.arguments.items():
            assert name in sig.parameters
            # Convert varargs and kwargs to Variable
            if sig.parameters[name].kind == inspect.Parameter.VAR_POSITIONAL:
                tracker = DummyTracker(value)
            elif sig.parameters[name].kind == inspect.Parameter.VAR_KEYWORD:
                tracker = DummyTracker(list(value.values()))
            # Convert default args to Variable
            elif not isinstance(value, VariableBase):
                tracker = ConstTracker(value)
            else:
                tracker = value.tracker
            value = VariableFactory.from_value(value, self._graph, tracker)
            self._locals[name] = value

        self._handle_comps()

        log(
            5, f"[INLINE CALL] {self._code.co_name} with locals: ", self._locals
        )

    def _prepare_closure(self):
        """
        Prepare closure variables for execution by adding them to the closure list.

        """
        from .variables import VariableFactory

        closure = self._fn_var.get_value().__closure__
        for name in self._code.co_cellvars + self._code.co_freevars:
            # create a cell for each variable.
            self._cells[name] = CellVariable()  # put in cells.
            if name in self._locals:
                self._cells[name].set_value(self._locals[name])

        if closure is None:
            return
        assert len(closure) == len(self._code.co_freevars)
        for idx, (name, cell) in enumerate(
            zip(self._code.co_freevars, closure)
        ):
            value = cell.cell_contents
            value = VariableFactory.from_value(
                value, self._graph, FunctionClosureTracker(self._fn_var, idx)
            )
            # wrapped by a CellVariable
            if not isinstance(value, CellVariable):
                value = CellVariable(value)
            self._cells[name] = value

    def _prepare_virtual_env(self):
        """
        Prepare the virtual environment for execution by adding variables from globals, builtins, and constants.

        """
        from .variables import VariableFactory

        globals_items = self._fn_value.__globals__.items()
        for name, value in globals_items:
            self._globals[name] = VariableFactory.from_value(
                value, self._graph, FunctionGlobalTracker(self._fn_var, name)
            )

        # prepare builtins
        for name, value in builtins.__dict__.items():
            self._builtins[name] = VariableFactory.from_value(
                value, self._graph, BuiltinTracker(name)
            )

        # prepare consts
        for value in self._code.co_consts:
            self._co_consts.append(
                VariableFactory.from_value(
                    value, self._graph, ConstTracker(value)
                )
            )

    def inline_call(self) -> VariableBase:
        """
        Execute the inline call of the function.
        """
        self.run()
        assert self.return_value is not None
        return self.return_value

<<<<<<< HEAD
    def RETURN_VALUE(self, instr: Instruction):
=======
    def RETURN_VALUE(self, instr):
        assert (
            len(self._stack) == 1
        ), f"Stack must have one element, but get {len(self._stack)} elements."
>>>>>>> 6240b709
        self.return_value = self.pop()
        return Stop()

    def _break_graph_in_jump(self, result, instr: Instruction):
        """
        Helper method to raise a BreakGraphError when breaking the graph in a jump operation.

        Args:
            result: The result of the operation.
            instr (Instruction): The jump instruction.
        """
        raise BreakGraphError("_break_graph_in_jump.")

    def _create_resume_fn(self, index: int, stack_size: int = 0):
        """
        Helper method to create a resume function for the executor.

        Args:
            index (int): The index of the instruction to resume execution from.
            stack_size (int, optional): The size of the stack. Defaults to 0.
        """
        raise BreakGraphError("_create_resume_fn.")

    def FOR_ITER(self, instr: Instruction):
        iterator = self.peek()
        assert isinstance(iterator, IterVariable)

        self._graph.add_global_guarded_variable(iterator)

        # simplely get next
        if isinstance(iterator, (SequenceIterVariable, DictIterVariable)):
            try:
                self.push(iterator.next())
            except StopIteration:
                self.pop()
                assert isinstance(instr.jump_to, Instruction)
                self._lasti = self.indexof(instr.jump_to)

        else:
            raise BreakGraphError("For loop fallback.")<|MERGE_RESOLUTION|>--- conflicted
+++ resolved
@@ -262,14 +262,10 @@
         assert self.return_value is not None
         return self.return_value
 
-<<<<<<< HEAD
     def RETURN_VALUE(self, instr: Instruction):
-=======
-    def RETURN_VALUE(self, instr):
         assert (
             len(self._stack) == 1
         ), f"Stack must have one element, but get {len(self._stack)} elements."
->>>>>>> 6240b709
         self.return_value = self.pop()
         return Stop()
 
