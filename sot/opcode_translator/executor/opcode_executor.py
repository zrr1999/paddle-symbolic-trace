from __future__ import annotations

import collections
import dis
import functools
import inspect
import operator
import traceback
import types
from typing import Callable, List, Optional, Tuple

from ...utils import (
    BreakGraphError,
    InnerError,
    NotImplementException,
    Singleton,
    is_strict_mode,
    log,
    log_do,
)
from ..instruction_utils import (
    Instruction,
    analysis_inputs,
    get_instructions,
    instrs_info,
)
from .function_graph import FunctionGraph
from .guard import Guard
from .instr_flag import FORMAT_VALUE_FLAG as FV
from .instr_flag import MAKE_FUNCTION_FLAG as MF
from .pycode_generator import PyCodeGen
from .tracker import (
    BuiltinTracker,
    CellTracker,
    ConstTracker,
    DanglingTracker,
    DummyTracker,
    GetItemTracker,
    GetIterTracker,
    GlobalTracker,
    LocalTracker,
)
from .variables import (
    BuiltinVariable,
    CallableVariable,
    ClosureFunctionVariable,
    ClosureVariable,
    ConstantVariable,
    ContainerVariable,
    DictIterVariable,
    DictVariable,
    DummyVariable,
    IterVariable,
    ListVariable,
    MethodVariable,
    SequenceIterVariable,
    TensorIterVariable,
    TensorVariable,
    TupleVariable,
    UserDefinedFunctionVariable,
    UserDefinedIterVariable,
    VariableBase,
    VariableFactory,
)

CustomCode = collections.namedtuple(
    "CustomCode", ["code", "disable_eval_frame"]
)


GuardedFunction = Tuple[types.CodeType, Guard]
GuardedFunctions = List[GuardedFunction]
CacheGetter = Callable[
    [types.FrameType, GuardedFunctions], Optional[CustomCode]
]
dummy_guard: Guard = lambda frame: True

SUPPORT_COMPARE_OP = {
    ">": operator.gt,
    "<": operator.lt,
    ">=": operator.ge,
    "<=": operator.le,
    "==": operator.eq,
    "!=": operator.ne,
    "is not": operator.is_not,
    "is": operator.is_,
}


class Stop:
    pass


@Singleton
class InstructionTranslatorCache:
    """
    A singleton class that implements a cache for translated instructions.
    This cache is used to store previously translated instructions along with their corresponding guard functions.

    Attributes:
        cache (dict): A dictionary that maps code objects to tuples of a cache getter function and a list of guarded functions.
        translate_count (int): The count of how many instructions have been translated. It is used to test whether the cache hits.
    """

    cache: dict[types.CodeType, tuple[CacheGetter, GuardedFunctions]]
    translate_count: int

    def __init__(self):
        self.cache = {}
        self.translate_count = 0

    def clear(self):
        """
        Clears the cache and resets the translate count.
        """
        self.cache.clear()
        self.translate_count = 0

    def __call__(self, frame: types.FrameType, **kwargs) -> CustomCode | None:
        code: types.CodeType = frame.f_code
        if code not in self.cache:
            cache_getter, (new_code, guard_fn) = self.translate(frame, **kwargs)
            self.cache[code] = (cache_getter, [(new_code, guard_fn)])
            if cache_getter == self.skip:
                return None
            return CustomCode(new_code, False)
        cache_getter, guarded_fns = self.cache[code]
        return cache_getter(frame, guarded_fns)

    def lookup(self, **kwargs):
        def impl(
            frame: types.FrameType, guarded_fns: GuardedFunctions
        ) -> CustomCode | None:
            """
            Looks up the cache for a matching code object and returns a custom code object if a matching guard function is found, otherwise None.

            Args:
                frame (types.FrameType): The frame whose code object needs to be looked up in the cache.
                guarded_fns (GuardedFunctions): The list of guarded functions associated with the code object.

            Returns:
                CustomCode | None: The custom code object if a matching guard function is found, otherwise None.
            """
            for code, guard_fn in guarded_fns:
                try:
                    if guard_fn(frame):
                        log(3, "[Cache]: Cache hit\n")
                        return CustomCode(code, False)
                except Exception as e:
                    log(3, f"[Cache]: Guard function error: {e}\n")
                    continue
            cache_getter, (new_code, guard_fn) = self.translate(frame, **kwargs)
            guarded_fns.append((new_code, guard_fn))
            return CustomCode(new_code, False)

        return impl

    def skip(
        self, frame: types.FrameType, guarded_fns: GuardedFunctions
    ) -> CustomCode | None:
        """
        Skips the frame.

        Args:
            frame (types.FrameType): The frame to be skipped.
            guarded_fns (GuardedFunctions): The list of guarded functions associated with the skipped frame.

        Returns:
            CustomCode | None: None.
        """
        log(3, f"[Cache]: Skip frame {frame.f_code.co_name}\n")
        return None

    def translate(
        self, frame: types.FrameType, **kwargs
    ) -> tuple[CacheGetter, GuardedFunction]:
        """
        Translates the given frame's code object and returns the cache getter function and a guarded function for the translated code object.

        Args:
            frame (types.FrameType): The frame whose code object needs to be translated.

        Returns:
            tuple[CacheGetter, GuardedFunction]: The cache getter function and a guarded function for the translated code object.
        """
        code: types.CodeType = frame.f_code
        log(3, "[Cache]: Cache miss\n")
        self.translate_count += 1

        result = start_translate(frame, **kwargs)
        if result is None:
            return self.skip, (code, dummy_guard)

        new_code, guard_fn = result
        return self.lookup(**kwargs), (new_code, guard_fn)


def start_translate(frame: types.FrameType, **kwargs) -> GuardedFunction | None:
    """
    Starts the translation process for the given frame and returns the translated code object and its guard function, or None if translation fails.

    Args:
        frame: The frame to be translated.

    Returns:
        GuardedFunction | None: The translated code object and its guard function, or None if translation fails.
    """
    simulator = OpcodeExecutor(frame, **kwargs)
    try:
        log(3, "OriginCode:\n")
        log_do(3, lambda: dis.dis(simulator._code))
        new_code, guard_fn = simulator.transform()
        log_do(3, lambda: dis.dis(new_code))
        return new_code, guard_fn
    # TODO(zrr1999): InnerError maybe place before (NotImplementException, BreakGraphError)
    # TODO(0x45f): handle BreakGraphError to trigger fallback
    except (NotImplementException, BreakGraphError) as e:
        if is_strict_mode():
            raise
        log(
            2,
            f"Unsupport Frame is {frame.f_code}, error message is: \n"
            + '\n'.join(traceback.format_exception_only(type(e), e)),
        )

        # NOTE: If resume fn need fallback, we should replace DummyVariable using NULL otherwise will fail to run
        py_codegen = PyCodeGen(frame)
        return py_codegen.replace_dummy_variable()
    except Exception as e:
        raise InnerError(OpcodeExecutorBase.error_message_summary(e)) from e


def tos_op_wrapper(fn: Callable):
    """
    A decorator function that wraps an opcode operation and applies certain functionality to it.

    Args:
        fn: The opcode operation to be wrapped.

    Returns:
        The wrapped opcode operation.
    """
    nargs = len(inspect.signature(fn).parameters)

    @call_break_graph_decorator(push_n=1)
    def inner(self: OpcodeExecutorBase, instr: Instruction):
        args = self.pop_n(nargs)
        res = BuiltinVariable(fn, graph=self._graph, tracker=DanglingTracker())(
            *args
        )
        self.push(res)

    return inner


def tos_inplace_op_wrapper(fn: Callable):
    """
    A decorator function that wraps an inplace opcode operation and applies certain functionality to it.

    Args:
        fn: The inplace opcode operation to be wrapped.

    Returns:
        The wrapped inplace opcode operation.

    """

    @call_break_graph_decorator(push_n=1)
    def inner(self: OpcodeExecutorBase, instr: Instruction):
        """
        Inner function that represents the wrapped inplace opcode operation.

        Args:
            self: The instance of the OpcodeExecutorBase class.
            instr: The instruction to be executed.

        """
        args = self.pop_n(2)
        res = BuiltinVariable(fn, graph=self._graph, tracker=DanglingTracker())(
            *args
        )
        res.debug_name = args[0].debug_name
        self.push(res)

    return inner


def jump_break_graph_decorator(normal_jump):
    """
    A decorator function that breaks off the graph when a JUMP-related instruction is encountered.

    Args:
        normal_jump: The normal jump operation.

    Returns:
        The wrapped jump operation.

    """

    def inner(self: OpcodeExecutor, instr: Instruction):
        result = self.peek()
        if isinstance(result, TensorVariable):
            self.pop()
            # fallback when in OpcodeExecutor
            # raise error in OpcodeInlineExecutor
            self._break_graph_in_jump(result, instr)
            return Stop()
        else:
            return normal_jump(self, instr)

    return inner


def call_break_graph_decorator(push_n: int):
    """
    A decorator function that breaks off the graph when a function CALL instruction is encountered.

    Args:
        push_n: The number of arguments to be pushed onto the stack.

    Returns:
        The decorated function.

    """

    def decorate(call_fn: Callable):
        @functools.wraps(call_fn)
        def wrapper(self: OpcodeExecutor, instr: Instruction):
            origin_stack = list(self._stack)
            try:
                return call_fn(self, instr)
            except BreakGraphError as e:
                if isinstance(self, OpcodeExecutor):
                    log(3, f"[BreakGraph] call function Break graph: {e}\n")
                    self._break_graph_in_call(origin_stack, instr, push_n)
                    return Stop()
                else:
                    raise e

        return wrapper

    return decorate


def fallback_when_occur_error(fn: Callable):
    """
    A decorator function that provides fallback behavior when an error occurs during graph processing.

    Args:
        fn: The function to be wrapped.

    Returns:
        The wrapped function.

    """

    def inner(*args, **kwargs):
        try:
            return fn(*args, **kwargs)
        except Exception as e:
            raise NotImplementException(
                f'An exception occurred when processing break graph, fallback to dygraph, error message is: \n{type(e)} : {e}\n'
            )

    return inner


class OpcodeExecutorBase:
    """
    Base class for executing opcode instructions.

    The OpcodeExecutorBase class provides methods and functionality to execute opcode instructions.

    If you want to learn more about Python instructions, see https://docs.python.org/3/library/dis.html for details.

    Args:
        code: The bytecode of the function to be executed.
        graph: The function graph.

    Attributes:
        call_stack (list[OpcodeExecutorBase]): A list to keep track of the call stack.
        _stack (list[VariableBase]): The stack used for storing variables during execution.
        _co_consts: List to store constants.
        _locals (dict): Dictionary to store local variables.
        _globals (dict): Dictionary to store global variables.
        _builtins (dict): Dictionary to store built-in variables.
        _lasti (int): Index of the last executed instruction.
        _code (types.CodeType): The code object to be executed.
        _instructions: Iterator of opcode instructions.
        _graph (FunctionGraph): The function graph representing the code.
        _current_line: The current line number of the execution.
        new_code: Placeholder for new code (to be generated by PyCodeGen).
        guard_fn: Placeholder for guard function.
        _name (str): Name of the executor.

    """

    call_stack: list[OpcodeExecutorBase] = []

    def __init__(self, code: types.CodeType, graph: FunctionGraph):
        OpcodeExecutorBase.call_stack.append(self)
        # fake env for run, new env should be gened by PyCodeGen
        self._stack: list[VariableBase] = []
        self._co_consts = []
        self._locals = {}
        self._globals = {}
        self._builtins = {}
        self._closure = []
        self._lasti = 0  # idx of instruction list
        self._code = code
        self._instructions = get_instructions(self._code)
        self._graph = graph
        self._current_line: int | None = None
        self.new_code: types.CodeType | None = None
        self.guard_fn = None
        self._name = "Executor"
        self._prepare_virtual_env()

    def print_instrs(self):
        """
        Prints the instructions in the executor.

        """
        print(instrs_info(self._instructions))

    def print_sir(self):
        """
        Prints the Static Instruction Representation (SIR) in the executor.

        """
        print(self._graph.sir_ctx.TOS)

    def _prepare_virtual_env(self):
        """
        Prepares the virtual environment for the executor.

        Raises:
            NotImplementedError: If the method is not implemented.

        """
        raise NotImplementedError("Please implement virtual_env.")

    def _break_graph_in_jump(self, result, instr: Instruction):
        """
        Breaks the graph in JUMP instructions.

        Args:
            result: The execution result.
            instr: The jump instruction.

        Raises:
            NotImplementedError: If the method is not implemented.

        """
        raise NotImplementedError()

    def transform(self):
        """
        Abstract method need to be implemented to symbolic translate each instruction.

        Raises:
            NotImplementedError: If the method is not implemented.

        """
        raise NotImplementedError()

    def get_var(self, name: str):
        """
        Gets the variable with the given name.

        Args:
            name: The name of the variable.

        Returns:
            The variable.

        Raises:
            InnerError: If the variable cannot be found.

        """
        if name in self._locals.keys():
            return self._locals[name]
        elif name in self._globals.keys():
            return self._globals[name]
        elif name in self._builtins.keys():
            return self._builtins[name]
        else:
            raise InnerError(f'Can not get var: {name}')

    def pop_call_stack_until_self(self):
        """
        Pops the call stack until the current executor.

        """
        assert (
            self in OpcodeExecutorBase.call_stack
        ), f"{self} not in call stack"
        while OpcodeExecutorBase.call_stack.pop() is not self:
            pass

    @staticmethod
    def error_message_summary(original_error: Exception) -> str:
        """
        Creates a summary of the error message during execution.

        Args:
            original_error: The original error.

        Returns:
            The summary error message.

        """
        indent = 2 * " "
        message_lines = ["In simulate execution:", ""]
        for current_simulator in OpcodeExecutorBase.call_stack:
            code = current_simulator._code
            current_line = current_simulator._current_line or 0
            lines, start = inspect.getsourcelines(code)
            real_name = code.co_name
            message_lines.append(
                f"{indent}  File \"{code.co_filename}\", line {current_line}, in {real_name}"
            )
            message_lines.append(
                f"{indent}  {lines[current_line-start].rstrip()}"
            )
        error_message = traceback.format_exception_only(
            type(original_error), original_error
        )
        for line in error_message:
            message_lines.append(f"{indent}  {line}")
        return "\n".join(message_lines)

    def run(self):
        """
        Executes the opcode.

        """
        log(3, f"start execute opcode: {self._code}\n")
        self._lasti = 0
        while True:
            if self._lasti >= len(self._instructions):
                raise InnerError("lasti out of range, InnerError.")
            cur_instr = self._instructions[self._lasti]
            self._lasti += 1
            is_stop = self.step(cur_instr)
            if is_stop:
                self.pop_call_stack_until_self()
                break

    def step(self, instr: Instruction):
        """
        Executes a single step of the opcode.

        Args:
            instr: The instruction to be executed.

        Returns:
            True if execution should stop, False otherwise.

        Raises:
            NotImplementException: If the opcode is not supported.

        """
        if instr.starts_line is not None:
            self._current_line = instr.starts_line
        if not hasattr(self, instr.opname):
            raise NotImplementException(
                f"opcode: {instr.opname} is not supported."
            )
        log(
            3,
            f"[Translate {self._name}]: (line {self._current_line:>3}) {instr.opname:<12} {instr.argval}, stack is {self._stack}\n",
        )
        return getattr(self, instr.opname)(instr)  # run single step.

    def indexof(self, instr: Instruction):
        """
        Gets the index of the instruction.

        Args:
            instr: The instruction.

        Returns:
            The index of the instruction.

        """
        return self._instructions.index(instr)

    def pop(self) -> VariableBase:
        """
        Pops the top value from the stack.

        Returns:
            The popped value.

        """
        return self._stack.pop()

    def peek(self) -> VariableBase:
        """
        Peeks at the top value of the stack.

        Returns:
            The value at the top of the stack.

        """
        return self._stack[-1]

    def peek_n(self, n: int) -> list[VariableBase]:
        """
        Peeks at the top n values of the stack.

        Args:
            n: The number of values to peek.

        Returns:
            A list of the top n values of the stack.

        """
        return self._stack[-n:]

    def pop_n(self, n: int) -> list[VariableBase]:
        """
        Pops the top n values from the stack.

        Args:
            n: The number of values to pop.

        Returns:
            A list of the popped values.

        """
        if n == 0:
            return []
        retval = self._stack[-n:]
        self._stack[-n:] = []
        return retval

    def push(self, val: VariableBase):
        """
        Pushes a value onto the stack.

        Args:
            val: The value to be pushed.

        Raises:
            AssertionError: If the value is not an instance of VariableBase or is a dangling variable.

        """
        assert isinstance(
            val, VariableBase
        ), f"value: {val}, type shoule be VariableBase(or derived), but get {type(val)}"
        assert not isinstance(val.tracker, DanglingTracker) or isinstance(
            val, DummyVariable
        ), f"dangling variable {val} should not be pushed into stack."
        self._stack.append(val)

    def DUP_TOP(self, instr: Instruction):
        self.push(self.peek())

    def DUP_TOP_TWO(self, instr: Instruction):
        for ref in self.peek_n(2):
            self.push(ref)

    def _rot_top_n(self, n):
        # a1 a2 a3 ... an  <- TOS
        # the stack changes to
        # an a1 a2 a3 an-1 <- TOS
        assert (
            len(self._stack) >= n
        ), f"There are not enough elements on the stack. {n} is needed."
        top = self.pop()
        self._stack[-(n - 1) : -(n - 1)] = [top]

    def POP_TOP(self, instr: Instruction):
        self.pop()

    def ROT_TWO(self, instr: Instruction):
        self._rot_top_n(2)

    def ROT_THREE(self, instr: Instruction):
        self._rot_top_n(3)

    def ROT_FOUR(self, instr: Instruction):
        self._rot_top_n(4)

    # unary operators
    UNARY_POSITIVE = tos_op_wrapper(operator.pos)
    UNARY_NEGATIVE = tos_op_wrapper(operator.neg)
    # UNARY_NOT = tos_op_wrapper(operator.not_)
    UNARY_INVERT = tos_op_wrapper(operator.invert)

    # binary operators
    BINARY_POWER = tos_op_wrapper(operator.pow)
    BINARY_MULTIPLY = tos_op_wrapper(operator.mul)
    BINARY_MATRIX_MULTIPLY = tos_op_wrapper(operator.matmul)
    BINARY_FLOOR_DIVIDE = tos_op_wrapper(operator.floordiv)
    BINARY_TRUE_DIVIDE = tos_op_wrapper(operator.truediv)
    BINARY_MODULO = tos_op_wrapper(operator.mod)
    BINARY_ADD = tos_op_wrapper(operator.add)
    BINARY_SUBTRACT = tos_op_wrapper(operator.sub)
    BINARY_LSHIFT = tos_op_wrapper(operator.lshift)
    BINARY_RSHIFT = tos_op_wrapper(operator.rshift)
    BINARY_AND = tos_op_wrapper(operator.and_)
    BINARY_OR = tos_op_wrapper(operator.or_)
    BINARY_XOR = tos_op_wrapper(operator.xor)

    @call_break_graph_decorator(push_n=1)
    def BINARY_SUBSCR(self, instr: Instruction):
        key = self.pop()
        container = self.pop()
        assert isinstance(key, VariableBase)
        self._graph.add_global_guarded_variable(key)
        self.push(
            BuiltinVariable(operator.getitem, self._graph, DanglingTracker())(
                container, key.get_value()
            )
        )

    # inplace operators
    # paddle variable do not have inplace operators. For example when call `y **= x`, will call var.__pow__
    INPLACE_POWER = tos_inplace_op_wrapper(operator.ipow)
    INPLACE_MULTIPLY = tos_inplace_op_wrapper(operator.imul)
    INPLACE_MATRIX_MULTIPLY = tos_inplace_op_wrapper(operator.imatmul)
    INPLACE_FLOOR_DIVIDE = tos_inplace_op_wrapper(operator.ifloordiv)
    INPLACE_TRUE_DIVIDE = tos_inplace_op_wrapper(operator.itruediv)
    INPLACE_MODULO = tos_inplace_op_wrapper(operator.imod)
    INPLACE_ADD = tos_inplace_op_wrapper(operator.iadd)
    INPLACE_SUBTRACT = tos_inplace_op_wrapper(operator.isub)
    INPLACE_LSHIFT = tos_inplace_op_wrapper(operator.ilshift)
    INPLACE_RSHIFT = tos_inplace_op_wrapper(operator.irshift)
    INPLACE_AND = tos_inplace_op_wrapper(operator.iand)
    INPLACE_OR = tos_inplace_op_wrapper(operator.ior)
    INPLACE_XOR = tos_inplace_op_wrapper(operator.ixor)

    def NOP(self, instr: Instruction):
        pass

    @call_break_graph_decorator(push_n=1)
    def LOAD_ATTR(self, instr: Instruction):
        attr_name = instr.argval
        obj = self.pop()
        self.push(
            BuiltinVariable(
                getattr, graph=self._graph, tracker=DanglingTracker()
            )(obj, attr_name)
        )

    def LOAD_CONST(self, instr: Instruction):
        var = self._co_consts[instr.arg]
        self.push(var)

<<<<<<< HEAD
    def LOAD_FAST(self, instr: Instruction):
=======
    def LOAD_CLOSURE(self, instr):
        self.push(ClosureVariable(instr.argval))

    def LOAD_DEREF(self, instr):
        # In most cases, it will be stored in self._locals. In rare cases, it will be stored in func.__closure__
        if instr.argval not in self._locals:
            self._locals[instr.argval] = self._closure[instr.arg]

        self.push(self._locals[instr.argval])

    def LOAD_FAST(self, instr):
>>>>>>> 83cf488c
        varname = instr.argval
        var = self._locals[varname]
        self.push(var)

    def LOAD_GLOBAL(self, instr: Instruction):
        name = instr.argval
        if name in self._globals.keys():
            value = self._globals[name]
        else:
            value = self._builtins[name]
        self.push(value)

    def LOAD_METHOD(self, instr: Instruction):
        method_name = instr.argval
        obj = self.pop()
        method = BuiltinVariable(
            getattr, graph=self._graph, tracker=DanglingTracker()
        )(obj, method_name)
        if isinstance(method, MethodVariable):
            # bound method, push the unbound method and the self
            self.push(method.fn)
            self.push(obj)
        else:
            # unbound method, push the dummy and the function
            self.push(DummyVariable())
            self.push(method)

<<<<<<< HEAD
    def STORE_FAST(self, instr: Instruction):
=======
    def STORE_DEREF(self, instr):
        self._locals[instr.argval] = self.pop()

    def STORE_FAST(self, instr):
>>>>>>> 83cf488c
        """
        TODO: side effect may happen
        """
        var = self.pop()
        var.debug_name = instr.argval
        self._locals[instr.argval] = var

<<<<<<< HEAD
    def STORE_SUBSCR(self, instr: Instruction):
=======
    def STORE_GLOBAL(self, instr):
        var = self.pop()
        var.debug_name = instr.argval
        self._locals[instr.argval] = var

    def STORE_SUBSCR(self, instr):
>>>>>>> 83cf488c
        key = self.pop()
        container = self.pop()
        value = self.pop()
        assert isinstance(key, VariableBase)
        self._graph.add_global_guarded_variable(key)
        container[key.get_value()] = value
        value.debug_name = f"{container.debug_name}[{key.debug_name}]"

    def DELETE_SUBSCR(self, instr: Instruction):
        key = self.pop()
        container = self.pop()
        assert isinstance(key, VariableBase)
        self._graph.add_global_guarded_variable(key)
        BuiltinVariable(operator.delitem, self._graph, DanglingTracker())(
            container, key
        )

    def BUILD_LIST(self, instr: Instruction):
        list_size = instr.arg
        assert list_size <= len(
            self._stack
        ), f"OpExecutor want BUILD_LIST with size {list_size}, but current stack do not have enough elems."
        val_list = self.pop_n(list_size)
        self.push(
            VariableFactory.from_value(
                val_list, graph=self._graph, tracker=DummyTracker(val_list)
            )
        )

    def BUILD_TUPLE(self, instr: Instruction):
        tuple_size = instr.arg
        assert tuple_size <= len(
            self._stack
        ), f"OpExecutor want BUILD_TUPLE with size {tuple_size}, but current stack do not have enough elems."
        val_tuple = self.pop_n(tuple_size)
        self.push(
            VariableFactory.from_value(
                tuple(val_tuple),
                graph=self._graph,
                tracker=DummyTracker(val_tuple),
            )
        )

    def BUILD_STRING(self, instr: Instruction):
        count = instr.arg
        assert count <= len(
            self._stack
        ), f"OpExecutor want BUILD_STRING with size {count}, but current stack do not have enough elems."
        str_list = self.pop_n(count)
        new_str = ''
        for s in str_list:
            assert isinstance(s.value, str)
            new_str += s.value
        self.push(ConstantVariable.wrap_literal(new_str))

    def BUILD_SLICE(self, instr: Instruction):
        if instr.arg == 3:
            step = self.pop()
        else:
            step = None
        stop = self.pop()
        start = self.pop()

        related_list = [start, stop, step] if step else [start, stop]

        slice_ = slice(*(x.value for x in related_list))

        self.push(
            VariableFactory.from_value(
                slice_, self._graph, DummyTracker(related_list)
            )
        )

    def build_map(
        self, keys: list[VariableBase], values: list[VariableBase]
    ) -> VariableBase:
        built_map = {}
        for key, value in zip(keys, values):
            assert isinstance(key, VariableBase)
            # Add key to global guarded variable to avoid missing the key guard
            self._graph.add_global_guarded_variable(key)
            key = key.value
            built_map[key] = value
        return DictVariable(
            built_map,
            graph=self._graph,
            tracker=DummyTracker(keys + values),
        )

    def BUILD_MAP(self, instr: Instruction):
        map_size = instr.arg
        assert map_size * 2 <= len(
            self._stack
        ), f"OpExecutor want BUILD_MAP with size {map_size} * 2, but current stack do not have enough elems."
        val_for_dict = self.pop_n(map_size * 2)
        keys = val_for_dict[::2]
        values = val_for_dict[1::2]
        self.push(self.build_map(keys, values))

    def BUILD_CONST_KEY_MAP(self, instr: Instruction):
        map_size = instr.arg
        assert map_size + 1 <= len(
            self._stack
        ), f"OpExecutor want BUILD_CONST_KEY_MAP with size {map_size} + 1, but current stack do not have enough elems."
        keys = self.pop().get_items()
        assert len(keys) == map_size
        values = self.pop_n(map_size)
        self.push(self.build_map(keys, values))

    def build_seq_unpack(self, instr: Instruction):
        oparg = instr.arg
        assert oparg <= len(self._stack)
        unpack_values = self.pop_n(oparg)

        retval = []
        for item in unpack_values:
            assert isinstance(item, (TupleVariable, ListVariable))
            retval.extend(item.get_wrapped_items())

        if instr.opname in {
            "BUILD_TUPLE_UNPACK_WITH_CALL",
            "BUILD_TUPLE_UNPACK",
        }:
            retval = tuple(retval)

        self.push(
            VariableFactory.from_value(
                retval, self._graph, DummyTracker(unpack_values)
            )
        )

    def BUILD_TUPLE_UNPACK_WITH_CALL(self, instr: Instruction):
        self.build_seq_unpack(instr)

    def BUILD_TUPLE_UNPACK(self, instr: Instruction):
        self.build_seq_unpack(instr)

    def BUILD_LIST_UNPACK(self, instr: Instruction):
        self.build_seq_unpack(instr)

    def BUILD_MAP_UNPACK(self, instr: Instruction):
        oparg = instr.arg
        assert oparg <= len(self._stack)
        unpack_values = self.pop_n(oparg)

        retval = {}
        for item in unpack_values:
            assert isinstance(item.value, dict)
            retval.update(item.get_wrapped_items())

        self.push(
            VariableFactory.from_value(
                retval, self._graph, DummyTracker(unpack_values)
            )
        )

    def BUILD_MAP_UNPACK_WITH_CALL(self, instr: Instruction):
        oparg = instr.arg
        assert oparg <= len(self._stack)
        unpack_values = self.pop_n(oparg)

        retval = {}
        for item in unpack_values:
            assert isinstance(item.value, dict)
            wrapped_item = item.get_wrapped_items()
            if wrapped_item.items() & retval.items():
                raise InnerError(
                    "BUILD_MAP_UNPACK_WITH_CALL found repeated key."
                )
            retval.update(wrapped_item)

        self.push(
            VariableFactory.from_value(
                retval, self._graph, DummyTracker(unpack_values)
            )
        )

    def CALL_FUNCTION(self, instr: Instruction):
        n_args = instr.arg
        assert n_args <= len(self._stack)
        args = self.pop_n(n_args)
        kwargs = {}
        fn = self.pop()
        if not isinstance(fn, CallableVariable):
            raise NotImplementException(f"CALL_FUNCTION: {fn} is not callable")
        ret = fn(*args, **kwargs)
        self.push(ret)

    def CALL_FUNCTION_KW(self, instr: Instruction):
        n_args = instr.arg
        assert n_args + 2 <= len(self._stack)

        kwargs_keys = self.pop()
        assert isinstance(kwargs_keys, TupleVariable)
        assert len(kwargs_keys) > 0
        kwargs_keys = [
            x.value if isinstance(x, VariableBase) else x
            for x in kwargs_keys.value
        ]

        # split arg_list to args and kwargs
        arg_list = self.pop_n(n_args)
        args = arg_list[0 : -len(kwargs_keys)]
        kwargs_values = arg_list[-len(kwargs_keys) :]
        kwargs = dict(zip(kwargs_keys, kwargs_values))

        fn = self.pop()
        if not isinstance(fn, CallableVariable):
            raise NotImplementException(
                f"CALL_FUNCTION_KW: {fn} is not callable."
            )
        ret = fn(*args, **kwargs)
        self.push(ret)

    def CALL_FUNCTION_EX(self, instr: Instruction):
        flag = instr.arg
        if flag & 0x01:  # has kwargs
            kwargs_variable = self.pop()
            assert isinstance(kwargs_variable, DictVariable)
            kwargs = kwargs_variable.get_wrapped_items()
        else:
            kwargs = {}

        args_variable = self.pop()
        assert isinstance(args_variable, TupleVariable)
        args = args_variable.get_wrapped_items()

        fn = self.pop()
        if not isinstance(fn, CallableVariable):
            raise NotImplementException(
                f"CALL_FUNCTION_EX: {fn} is not callable."
            )
        ret = fn(*args, **kwargs)
        self.push(ret)

    def CALL_METHOD(self, instr: Instruction):
        n_args = instr.argval
        assert n_args <= len(self._stack)
        args = self.pop_n(n_args)
        self_var = self.pop()
        method = self.pop()
        if isinstance(method, DummyVariable):
            method = self_var
        else:
            args = [self_var] + args
        self.push(method(*args))

    def COMPARE_OP(self, instr: Instruction):
        op = instr.argval
        right, left = self.pop(), self.pop()
        try:
            self.push(
                BuiltinVariable(
                    SUPPORT_COMPARE_OP[op], self._graph, DanglingTracker()
                )(left, right)
            )
            return
        except Exception as e:
            raise NotImplementException(
                f"{instr} is not support between {left} and {right}. may be not a supported compare op."
            )

    def IS_OP(self, instr: Instruction):
        # It will only be 0 or 1
        assert instr.argval == 0 or instr.argval == 1
        right, left = self.pop(), self.pop()
        op = "is" if instr.argval == 0 else "is not"
        self.push(
            BuiltinVariable(
                SUPPORT_COMPARE_OP[op], self._graph, DanglingTracker()
            )(left, right)
        )

    def MAKE_FUNCTION(self, instr: Instruction):
        fn_name = self.pop()
        codeobj = self.pop()
        global_dict = self._globals

        related_list = [fn_name, codeobj]

        flag = instr.arg
        if flag & MF.MF_HAS_CLOSURE:
            # closure should be a tuple of Variables
            closure_variable = self.pop()
            assert isinstance(closure_variable, TupleVariable)
        else:
            closure = ()

        if flag & MF.MF_HAS_ANNOTATION:
            # can not set annotation in python env, skip it
            related_list.append(self.pop())

        if flag & MF.MF_HAS_KWDEFAULTS:
            raise NotImplementException(
                "Found need func_kwdefaults when MAKE_FUNCTION."
            )

        if flag & MF.MF_HAS_DEFAULTS:
            '''
            default_args should have tracker too, like:

            def f(x):
                def g(z=x):
                    pass
            '''
            default_args_variable = self.pop()
            assert isinstance(default_args_variable, TupleVariable)
            related_list.append(default_args_variable)
            default_args = tuple(default_args_variable.get_wrapped_items())
        else:
            default_args = ()

        if flag & MF.MF_HAS_CLOSURE:
            new_fn = ClosureFunctionVariable(
                codeobj.value,
                global_dict,
                fn_name.value,
                default_args,
                self._locals,
                self._graph,
                DummyTracker(closure_variable.get_wrapped_items()),
                closure_variable,
            )
            self.push(new_fn)
        else:
            new_fn = types.FunctionType(
                codeobj.value, global_dict, fn_name.value, default_args, closure
            )
            self.push(
                UserDefinedFunctionVariable(
                    new_fn, self._graph, DummyTracker(related_list)
                )
            )

    def GET_ITER(self, instr: Instruction):
        source_obj = self.pop()
        if isinstance(source_obj, IterVariable):
            return self.push(source_obj)

        if isinstance(source_obj, (ListVariable, TupleVariable)):
            self.push(
                SequenceIterVariable(
                    source_obj, self._graph, GetIterTracker(source_obj)
                )
            )
        elif isinstance(source_obj, DictVariable):
            self.push(
                DictIterVariable(
                    source_obj, self._graph, GetIterTracker(source_obj)
                )
            )
        elif isinstance(source_obj, TensorVariable):
            self.push(
                TensorIterVariable(
                    source_obj, self._graph, GetIterTracker(source_obj)
                )
            )
        else:
            # TODO: source obj ? why not source_obj.__iter__()
            self.push(
                UserDefinedIterVariable(
                    source_obj, self._graph, GetIterTracker(source_obj)
                )
            )

    def FOR_ITER(self, instr: Instruction):
        iterator = self.pop()
        assert isinstance(iterator, IterVariable)

        # simplely get next
        if isinstance(iterator, (SequenceIterVariable, DictIterVariable)):
            try:
                val, next_iterator = iterator.next()
                self.push(
                    next_iterator
                )  # need a new iterator to replace the old one
                self.push(val)
            except StopIteration:
                self._lasti = self.indexof(instr.jump_to)

        # TODO need support TensorIterVariable.next

        else:
            self._break_graph_in_for_loop(iterator, instr)
            return Stop()

    def JUMP_FORWARD(self, instr: Instruction):
        self._lasti = self.indexof(instr.jump_to)

    def JUMP_ABSOLUTE(self, instr: Instruction):
        self._lasti = self.indexof(instr.jump_to)

    @jump_break_graph_decorator
    def JUMP_IF_FALSE_OR_POP(self, instr: Instruction):
        pred_obj = self.peek()
        if isinstance(pred_obj, (ConstantVariable, ContainerVariable)):
            self._graph.add_global_guarded_variable(pred_obj)
            is_jump = not bool(pred_obj)
            if is_jump:
                self._lasti = self.indexof(instr.jump_to)
            else:
                self.pop()
            return
        raise NotImplementException(
            "Currently don't support predicate a non-const / non-tensor obj."
        )

    @jump_break_graph_decorator
    def JUMP_IF_TRUE_OR_POP(self, instr: Instruction):
        pred_obj = self.peek()
        if isinstance(pred_obj, (ConstantVariable, ContainerVariable)):
            self._graph.add_global_guarded_variable(pred_obj)
            is_jump = bool(pred_obj)
            if is_jump:
                self._lasti = self.indexof(instr.jump_to)
            else:
                self.pop()
            return
        raise NotImplementException(
            "Currently don't support predicate a non-const / non-tensor obj."
        )

    @jump_break_graph_decorator
    def POP_JUMP_IF_FALSE(self, instr: Instruction):
        pred_obj = self.pop()
        if isinstance(pred_obj, (ConstantVariable, ContainerVariable)):
            self._graph.add_global_guarded_variable(pred_obj)
            is_jump = not bool(pred_obj)
            if is_jump:
                self._lasti = self.indexof(instr.jump_to)
            return
        raise NotImplementException(
            "Currently don't support predicate a non-const / non-tensor obj."
        )

    @jump_break_graph_decorator
    def POP_JUMP_IF_TRUE(self, instr: Instruction):
        pred_obj = self.pop()
        if isinstance(pred_obj, (ConstantVariable, ContainerVariable)):
            self._graph.add_global_guarded_variable(pred_obj)
            is_jump = bool(pred_obj)
            if is_jump:
                self._lasti = self.indexof(instr.jump_to)
            return
        raise NotImplementException(
            "Currently don't support predicate a non-const / non-tensor obj."
        )

    def UNPACK_SEQUENCE(self, instr: Instruction):
        sequence = self.pop()

        '''
            TODO: To unpack iterator
            To unpack is easy, just like:
                seq = tuple(sequence.value)

            But what is the `source` when iterator returned a value ?
        '''
        if isinstance(sequence, TensorVariable):
            # TODO: If need to unpack a Tensor, should have different logic.
            raise NotImplementException("Unpack a iterator is not implemented.")
        elif isinstance(sequence, (ListVariable, TupleVariable)):
            seq = sequence.value
        else:
            raise NotImplementException(
                f"Unpack {sequence} is not implemented."
            )

        assert (
            len(seq) == instr.arg
        ), f"Want unpack {seq} to {instr.arg}, but the len is {len(seq)}."

        for i in range(instr.arg - 1, -1, -1):
            self.push(
                VariableFactory.from_value(
                    seq[i],
                    graph=self._graph,
                    tracker=GetItemTracker(sequence, i),
                )
            )

    def FORMAT_VALUE(self, instr: Instruction):
        flag = instr.arg
        which_conversion = flag & FV.FVC_MASK
        have_fmt_spec = bool((flag & FV.FVS_MASK) == FV.FVS_HAVE_SPEC)

        fmt_spec = self.pop().value if have_fmt_spec else ""
        value = self.pop()

        if which_conversion == FV.FVC_NONE:
            convert_fn = None
        elif which_conversion == FV.FVC_STR:
            convert_fn = "__str__"
        elif which_conversion == FV.FVC_REPR:
            convert_fn = "__repr__"
        elif which_conversion == FV.FVC_ASCII:
            convert_fn = "__ascii__"
        else:
            raise InnerError(
                f"Unexpected conversion flag {flag} for FORMAT_VALUE"
            )

        # different type will lead to different Tracker, so call self.push in different branch
        if isinstance(value, ConstantVariable):
            result = value.value
            if convert_fn is not None:
                result = getattr(result, convert_fn)(result)

            if not isinstance(result, str) or fmt_spec != "":
                result = format(result, fmt_spec)

            self.push(
                VariableFactory.from_value(
                    result, self._graph, DummyTracker([value])
                )
            )
        else:
            raise NotImplementException(
                f"Do not support format {type(value)} now"
            )

    # NOTE: This operation will generate SideEffects, and the mechanism has not been completed yet
    def DICT_UPDATE(self, instr: Instruction):
        dict_value = self.pop()
        assert instr.argval > 0
        BuiltinVariable(dict.update, self._graph, tracker=DanglingTracker())(
            self._stack[-instr.arg], dict_value
        )

    def DICT_MERGE(self, instr: Instruction):
        dict_value = self.pop()
        assert instr.argval > 0
        for key in dict_value.get_wrapped_items().keys():
            result = self._stack[-instr.arg].get_wrapped_items().get(key, None)
            if result is not None:
                raise InnerError(
                    f"got multiple values for keyword argument '{key}'"
                )
        BuiltinVariable(dict.update, self._graph, tracker=DanglingTracker())(
            self._stack[-instr.arg], dict_value
        )

    def LIST_EXTEND(self, instr: Instruction):
        list_value = self.pop()
        assert instr.argval > 0
        BuiltinVariable(list.extend, self._graph, tracker=DanglingTracker())(
            self._stack[-instr.arg], list_value
        )

    def LIST_TO_TUPLE(self, instr: Instruction):
        list_value = self.pop()
        self.push(
            TupleVariable(
                list_value.get_wrapped_items(),
                self._graph,
                DummyTracker([list_value]),
            )
        )


class OpcodeExecutor(OpcodeExecutorBase):
    """
    A class that represents an executor for opcode operations.

    Args:
        frame: The frame object.

    """

    def __init__(self, frame: types.FrameType, **kwargs):
        graph = FunctionGraph(frame, **kwargs)
        self._frame = frame
        self._name = "Executor"
        self.call_stack[:] = []
        super().__init__(frame.f_code, graph)

    def _prepare_virtual_env(self):
        """
        Prepare the virtual environment for execution by adding variables from locals, globals, builtins, and constants.

        """
        for name, value in self._frame.f_locals.items():
            tracker = (
                CellTracker(name)
                if name in self._frame.f_code.co_cellvars
                else LocalTracker(name)
            )
            self._locals[name] = VariableFactory.from_value(
                value, self._graph, tracker, debug_name=name
            )

        for name, value in self._frame.f_globals.items():
            self._globals[name] = VariableFactory.from_value(
                value, self._graph, GlobalTracker(name), debug_name=name
            )

        for name, value in self._frame.f_builtins.items():
            self._builtins[name] = VariableFactory.from_value(
                value, self._graph, BuiltinTracker(name), debug_name=name
            )

        for value in self._code.co_consts:
            self._co_consts.append(
                VariableFactory.from_value(
                    value, self._graph, ConstTracker(value)
                )
            )

    def _create_resume_fn(self, index, stack_size=0):
        """
        Create a resume function and its inputs at the specified index.

        Args:
            index: The index at which the resume function is created.
            stack_size: The size of the stack.

        Returns:
            The resume function and its inputs.

        """
        pycode_gen = PyCodeGen(self._frame)
        fn, inputs = pycode_gen.gen_resume_fn_at(index, stack_size)
        return fn, inputs

    @fallback_when_occur_error
    def _break_graph_in_jump(self, result: VariableBase, instr: Instruction):
        """
        Break the graph at a JUMP instruction.

        Args:
            result: The result variable of the jump instruction.
            instr: The jump instruction.

        """
        self._graph.add_global_guarded_variable(result)
        stack_size = len(self._stack)
        if_fn, if_inputs = self._create_resume_fn(
            self.indexof(instr) + 1, stack_size
        )
        else_fn, else_inputs = self._create_resume_fn(
            self.indexof(instr.jump_to), stack_size
        )

        # gen call static fn opcode
        inputs_name = if_inputs | else_inputs
        inputs_var = [
            self.get_var(name)
            for name in inputs_name
            if self.get_var(name) is not result
        ]
        ret_vars = [
            result,
        ] + inputs_var
        self._graph.start_compile(*ret_vars)
        # only pop the input of if/else resume fn, and keep the bool tensor result on the stack
        for _ in inputs_var:
            self._graph.pycode_gen.gen_pop_top()

        # gen call if/else resume fn opcode
        if if_fn is not None:
            self._graph.pycode_gen.gen_load_object(
                if_fn, if_fn.__code__.co_name
            )
            insert_index = len(self._graph.pycode_gen._instructions) - 1
            for stack_arg in self._stack:
                stack_arg.reconstruct(self._graph.pycode_gen)
            for name in if_inputs:
                self.get_var(name).reconstruct(self._graph.pycode_gen)
            self._graph.pycode_gen.gen_call_function(
                argc=if_fn.__code__.co_argcount
            )
            self._graph.pycode_gen.gen_return()
        else:
            insert_index = len(self._graph.pycode_gen._instructions) - 1
            self._graph.pycode_gen.gen_return()

        if else_fn is not None:
            self._graph.pycode_gen.gen_load_object(
                else_fn, else_fn.__code__.co_name
            )
            jump_to = self._graph.pycode_gen._instructions[-1]
            for stack_arg in self._stack:
                stack_arg.reconstruct(self._graph.pycode_gen)
            for name in else_inputs:
                self.get_var(name).reconstruct(self._graph.pycode_gen)
            self._graph.pycode_gen.gen_call_function(
                argc=else_fn.__code__.co_argcount
            )
            self._graph.pycode_gen.gen_return()
        else:
            self._graph.pycode_gen.gen_return()
            jump_to = self._graph.pycode_gen._instructions[-1]

        # gen jump opcode
        self._graph.pycode_gen._insert_instr(
            insert_index, instr.opname, jump_to=jump_to
        )

        self.new_code = self._graph.pycode_gen.gen_pycode()
        self.guard_fn = self._graph.guard_fn

    @fallback_when_occur_error
    def _break_graph_in_call(
        self, origin_stack: list[VariableBase], instr: Instruction, push_n: int
    ):
        """
        Break the graph at a CALL instruction.

        Args:
            origin_stack: The original stack.
            instr: The call instruction.
            push_n: The number of elements to be pushed onto the stack.

        """
        index = self.indexof(instr)
        self._stack = origin_stack

        # gen call static fn opcode
        ret_vars = [
            arg for arg in self._stack if isinstance(arg, TensorVariable)
        ]
        resume_input_name = analysis_inputs(self._instructions, index + 1)
        ret_vars = ret_vars + [
            self.get_var(name)
            for name in resume_input_name
            if self.get_var(name) not in ret_vars
        ]
        self._graph.start_compile(*ret_vars)
        for _ in ret_vars:
            self._graph.pycode_gen.gen_pop_top()

        # gen graph break call fn opcode
        stack_effect = dis.stack_effect(instr.opcode, instr.arg)
        pop_n = push_n - stack_effect
        for i, stack_arg in enumerate(self._stack):
            # Avoid passing NULL as a parameter to the resume function
            if (
                isinstance(stack_arg, DummyVariable)
                and i < len(self._stack) - pop_n
            ):
                self._graph.pycode_gen.gen_load_object(
                    DummyVariable(), f'dummy_var{i}'
                )
            else:
                stack_arg.reconstruct(self._graph.pycode_gen)
        self._graph.pycode_gen.add_pure_instructions([instr])

        # gen call resume fn opcode
        self.pop_n(pop_n)
        stack_size = len(self._stack) + push_n
        resume_fn, _ = self._create_resume_fn(index + 1, stack_size)
        if resume_fn:
            self._graph.pycode_gen.gen_load_object(
                resume_fn, resume_fn.__code__.co_name
            )
            self._graph.pycode_gen.gen_rot_n(stack_size + 1)
            for name in resume_input_name:
                self._locals[name].reconstruct(self._graph.pycode_gen)
            self._graph.pycode_gen.gen_call_function(
                argc=resume_fn.__code__.co_argcount
            )

        # gen RETURN_VALUE
        self._graph.pycode_gen.gen_return()

        self.new_code = self._graph.pycode_gen.gen_pycode()
        self.guard_fn = self._graph.guard_fn

    def transform(self):
        self.run()
        if self.new_code is None:
            raise InnerError("OpExecutor return a empty new_code.")
        return self.new_code, self.guard_fn

    @fallback_when_occur_error
    def _break_graph_in_for_loop(
        self, iterator: VariableBase, for_iter: Instruction
    ):
        '''
        for_iter: the FOR_ITER opcode

        need find out opcodes which unpack value from FOR_ITER, by analysing stack

        case 1:
            for i in iter:

            FOR_ITER
            STORE_FAST i

        case 2:
            for i,j in iter:

            FOR_ITER
            UNPACK_SEQUENCE 2
            STORE_FAST i
            STORE_FAST j

        TODO: check var is in globals or builtins, only locals considered now
        '''
        loop_body_start_idx = self.indexof(for_iter) + 1
        curent_stack = 1

        while True:
            if loop_body_start_idx >= len(self._instructions):
                raise InnerError("Can not balance stack in loop body.")
            cur_instr = self._instructions[loop_body_start_idx]
            # do not consider jump instr
            stack_effect = dis.stack_effect(
                cur_instr.opcode, cur_instr.arg, jump=False
            )
            curent_stack += stack_effect
            loop_body_start_idx += 1
            if curent_stack == 0:
                break

        pycode_gen = PyCodeGen(self._frame)
        loop_body, loop_inputs = pycode_gen.gen_loop_body_between(
            for_iter, loop_body_start_idx, self.indexof(for_iter.jump_to)
        )

        after_loop_fn, fn_inputs = self._create_resume_fn(
            self.indexof(for_iter.jump_to), len(self._stack)
        )

        # 1. part before for-loop, start compile
        ret_names = [name for name in loop_inputs if name in self._locals]
        ret_vars = [self._locals[name] for name in ret_names]
        self._graph.start_compile(*ret_vars)
        for _ in ret_vars:
            self._graph.pycode_gen.pop_instr()

        # 2. restore vars
        for idx in range(len(ret_names)):
            ret_vars[idx].reconstruct(self._graph.pycode_gen)
            self._graph.pycode_gen.gen_store_fast(ret_names[idx])

        # 3. load iterator to stack
        iterator.reconstruct(self._graph.pycode_gen)

        # 4. gen FOR_ITER and unpack data
        self._graph.pycode_gen.extend_instrs(
            self._instructions[self.indexof(for_iter) : loop_body_start_idx]
        )

        # 5. call loop body
        # 5.1 load loop body
        self._graph.pycode_gen.gen_load_object(
            loop_body, loop_body.__code__.co_name
        )

        # 5.2 load loop body inputs
        def update_locals(name, variable):
            self._locals[name] = variable
            return variable

        for name in loop_inputs[:-1]:
            self._graph.pycode_gen.gen_load_fast(name)

        # 5.3 load break flag
        self._graph.pycode_gen.gen_load_const(True)

        # 5.4 call loop body
        self._graph.pycode_gen.gen_call_function(
            argc=loop_body.__code__.co_argcount
        )

        # 5.5 unpack and store retval, keep break_flag in stack
        self._graph.pycode_gen.gen_unpack_sequence(len(loop_inputs))

        for name in loop_inputs[:-1]:
            self._graph.pycode_gen.gen_store_fast(name)

        # 6. add jump if break
        jump_if_break = self._graph.pycode_gen._add_instr("POP_JUMP_IF_FALSE")

        # 7. add JUMP_ABSOLUTE to FOR_ITER
        self._graph.pycode_gen._add_instr("JUMP_ABSOLUTE", jump_to=for_iter)
        nop = self._graph.pycode_gen._add_instr("NOP")
        for_iter.jump_to = nop
        jump_if_break.jump_to = nop

        # 8. call after_loop_fn
        self._graph.pycode_gen.gen_load_object(
            after_loop_fn, after_loop_fn.__code__.co_name
        )

        for stack_arg in self._stack:
            stack_arg.reconstruct(self._graph.pycode_gen)
        for name in fn_inputs:
            self._graph.pycode_gen.gen_load_fast(name)

        self._graph.pycode_gen.gen_call_function(
            argc=after_loop_fn.__code__.co_argcount
        )

        self._graph.pycode_gen.gen_return()
        self.new_code = self._graph.pycode_gen.gen_pycode()
        self.guard_fn = self._graph.guard_fn

    def _inline_call_for_loop(
        self, iterator: VariableBase, for_iter: Instruction
    ):
        # TODO: update globals builtins
        pycode_gen = PyCodeGen(self._frame)
        fn, inputs = pycode_gen.gen_for_loop_fn_between(
            iterator, self.indexof(for_iter), self.indexof(for_iter.jump_to)
        )
        fn = UserDefinedFunctionVariable(
            fn,
            self._graph,
            DanglingTracker(),
        )
        input_vars = [self._locals[name] for name in inputs[:-1]] + [iterator]
        ret = fn(*input_vars)
        for name, val in zip(inputs[:-1], ret[:-1]):
            self._locals[name] = val

    def FOR_ITER(self, instr: Instruction):
        iterator = self.pop()
        backup_iter_idx = None

        start = self.indexof(instr)
        end = self.indexof(instr.jump_to)
        for i in range(start, end):
            if self._instructions[i].opname == "RETURN_VALUE":
                raise NotImplementException(
                    "Found RETURN_VALUE in for loop body."
                )

        # TODO need support TensorIterVariable.next
        try:
            if not isinstance(
                iterator, (SequenceIterVariable, DictIterVariable)
            ):
                raise BreakGraphError()
            backup_iter_idx = iterator.idx
            self._inline_call_for_loop(iterator, instr)
            self._lasti = self.indexof(instr.jump_to)
        except BreakGraphError:
            if backup_iter_idx:
                iterator.idx = backup_iter_idx
            self._break_graph_in_for_loop(iterator, instr)
            return Stop()

    @call_break_graph_decorator(push_n=1)
    def CALL_FUNCTION(self, instr: Instruction):
        super().CALL_FUNCTION(instr)

    @call_break_graph_decorator(push_n=1)
    def CALL_METHOD(self, instr: Instruction):
        super().CALL_METHOD(instr)

    @call_break_graph_decorator(push_n=1)
    def CALL_FUNCTION_KW(self, instr: Instruction):
        super().CALL_FUNCTION_KW(instr)

    @call_break_graph_decorator(push_n=1)
    def CALL_FUNCTION_EX(self, instr: Instruction):
        super().CALL_FUNCTION_EX(instr)

    def RETURN_VALUE(self, instr: Instruction):
        assert (
            len(self._stack) == 1
        ), f"Stack must have one element, but get {len(self._stack)} elements."
        ret_val = self.pop()
        self._graph.start_compile(ret_val)
        self._graph.pycode_gen.gen_return()
        self.new_code = self._graph.pycode_gen.gen_pycode()
        self.guard_fn = self._graph.guard_fn
        return Stop()<|MERGE_RESOLUTION|>--- conflicted
+++ resolved
@@ -750,21 +750,17 @@
         var = self._co_consts[instr.arg]
         self.push(var)
 
-<<<<<<< HEAD
-    def LOAD_FAST(self, instr: Instruction):
-=======
-    def LOAD_CLOSURE(self, instr):
+    def LOAD_CLOSURE(self, instr: Instruction):
         self.push(ClosureVariable(instr.argval))
 
-    def LOAD_DEREF(self, instr):
+    def LOAD_DEREF(self, instr: Instruction):
         # In most cases, it will be stored in self._locals. In rare cases, it will be stored in func.__closure__
         if instr.argval not in self._locals:
             self._locals[instr.argval] = self._closure[instr.arg]
 
         self.push(self._locals[instr.argval])
 
-    def LOAD_FAST(self, instr):
->>>>>>> 83cf488c
+    def LOAD_FAST(self, instr: Instruction):
         varname = instr.argval
         var = self._locals[varname]
         self.push(var)
@@ -792,14 +788,10 @@
             self.push(DummyVariable())
             self.push(method)
 
-<<<<<<< HEAD
+    def STORE_DEREF(self, instr: Instruction):
+        self._locals[instr.argval] = self.pop()
+
     def STORE_FAST(self, instr: Instruction):
-=======
-    def STORE_DEREF(self, instr):
-        self._locals[instr.argval] = self.pop()
-
-    def STORE_FAST(self, instr):
->>>>>>> 83cf488c
         """
         TODO: side effect may happen
         """
@@ -807,16 +799,12 @@
         var.debug_name = instr.argval
         self._locals[instr.argval] = var
 
-<<<<<<< HEAD
-    def STORE_SUBSCR(self, instr: Instruction):
-=======
-    def STORE_GLOBAL(self, instr):
+    def STORE_GLOBAL(self, instr: Instruction):
         var = self.pop()
         var.debug_name = instr.argval
         self._locals[instr.argval] = var
 
-    def STORE_SUBSCR(self, instr):
->>>>>>> 83cf488c
+    def STORE_SUBSCR(self, instr: Instruction):
         key = self.pop()
         container = self.pop()
         value = self.pop()
