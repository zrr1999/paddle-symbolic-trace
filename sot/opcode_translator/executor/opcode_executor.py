from __future__ import annotations

import collections
import dis
import functools
import inspect
import operator
import traceback
import types
from itertools import chain
from typing import TYPE_CHECKING, Callable, List, Optional, Tuple

from ...utils import (
    BreakGraphError,
    EventGuard,
    InnerError,
    NotImplementException,
    OrderedSet,
    Singleton,
    UndefinedVar,
    event_register,
    is_strict_mode,
    log,
    log_do,
)
from ..instruction_utils import (
    Instruction,
    analysis_inputs,
    analysis_inputs_outputs,
    get_instructions,
)
from .dispatch_functions import (
    operator_BAD,
    operator_exception_match,
    operator_in,
    operator_not_in,
)
from .function_graph import FunctionGraph
from .guard import Guard
from .instr_flag import FORMAT_VALUE_FLAG as FV
from .instr_flag import MAKE_FUNCTION_FLAG as MF
from .pycode_generator import PyCodeGen
from .tracker import (
    CellTracker,
    ConstTracker,
    DanglingTracker,
    DummyTracker,
    GetIterTracker,
    GlobalTracker,
    LocalTracker,
)
from .variables import (
    BuiltinVariable,
    CellVariable,
    ConstantVariable,
    ContainerVariable,
    DictIterVariable,
    DictVariable,
    DummyVariable,
    EnumerateVariable,
    IterVariable,
    ListVariable,
    MethodVariable,
    RangeVariable,
    SequenceIterVariable,
    TensorIterVariable,
    TensorVariable,
    TupleVariable,
    UserDefinedFunctionVariable,
    UserDefinedIterVariable,
    VariableBase,
    VariableFactory,
)

if TYPE_CHECKING:
    from typing import TypeVar

    VariableT = TypeVar("VariableT", bound=VariableBase)

    GuardedFunction = Tuple[types.CodeType, Guard]
    GuardedFunctions = List[GuardedFunction]
    CacheGetter = Callable[
        [types.FrameType, GuardedFunctions], Optional["CustomCode"]
    ]

CustomCode = collections.namedtuple(
    "CustomCode", ["code", "disable_eval_frame"]
)


dummy_guard: Guard = lambda frame: True

SUPPORT_COMPARE_OP = {
    ">": operator.gt,
    "<": operator.lt,
    ">=": operator.ge,
    "<=": operator.le,
    "==": operator.eq,
    "!=": operator.ne,
    "is not": operator.is_not,
    "is": operator.is_,
    "in": operator_in,
    "not in": operator_not_in,
    "exception match": operator_exception_match,
    "BAD": operator_BAD,
}


class Stop:
    pass


@Singleton
class InstructionTranslatorCache:
    """
    A singleton class that implements a cache for translated instructions.
    This cache is used to store previously translated instructions along with their corresponding guard functions.

    Attributes:
        cache (dict): A dictionary that maps code objects to tuples of a cache getter function and a list of guarded functions.
        translate_count (int): The count of how many instructions have been translated. It is used to test whether the cache hits.
    """

    MAX_CACHE_SIZE = 20
    cache: dict[types.CodeType, tuple[CacheGetter, GuardedFunctions]]
    translate_count: int

    def __init__(self):
        self.cache = {}
        self.translate_count = 0

    def clear(self):
        """
        Clears the cache and resets the translate count.
        """
        self.cache.clear()
        self.translate_count = 0

    def __call__(self, frame: types.FrameType, **kwargs) -> CustomCode | None:
        code: types.CodeType = frame.f_code
        if code not in self.cache:
            log(2, f"[Cache]: Firstly call {code}\n")
            cache_getter, (new_code, guard_fn) = self.translate(frame, **kwargs)
            self.cache[code] = (cache_getter, [(new_code, guard_fn)])
            if cache_getter == self.skip:
                return None
            return CustomCode(new_code, False)
        cache_getter, guarded_fns = self.cache[code]
        return cache_getter(frame, guarded_fns)

    def lookup(self, **kwargs):
        def impl(
            frame: types.FrameType, guarded_fns: GuardedFunctions
        ) -> CustomCode | None:
            """
            Looks up the cache for a matching code object and returns a custom code object if a matching guard function is found, otherwise None.

            Args:
                frame (types.FrameType): The frame whose code object needs to be looked up in the cache.
                guarded_fns (GuardedFunctions): The list of guarded functions associated with the code object.

            Returns:
                CustomCode | None: The custom code object if a matching guard function is found, otherwise None.
            """
            for code, guard_fn in guarded_fns:
                try:
                    if guard_fn(frame):
                        log(
                            2,
                            f"[Cache]: Cache hit, Guard is {guard_fn.expr if hasattr(guard_fn, 'expr') else 'None'}\n",
                        )
                        return CustomCode(code, False)
                    else:
                        log(
                            2,
                            f"[Cache]: Cache miss, Guard is {guard_fn.expr if hasattr(guard_fn, 'expr') else 'None'}\n",
                        )
                except Exception as e:
                    log(2, f"[Cache]: Guard function error: {e}\n")
                    continue
            if len(guarded_fns) >= self.MAX_CACHE_SIZE:
                log(2, "[Cache]: Exceed max cache size, skip once\n")
                return None
            cache_getter, (new_code, guard_fn) = self.translate(frame, **kwargs)
            guarded_fns.append((new_code, guard_fn))
            return CustomCode(new_code, False)

        return impl

    def skip(
        self, frame: types.FrameType, guarded_fns: GuardedFunctions
    ) -> CustomCode | None:
        """
        Skips the frame.

        Args:
            frame (types.FrameType): The frame to be skipped.
            guarded_fns (GuardedFunctions): The list of guarded functions associated with the skipped frame.

        Returns:
            CustomCode | None: None.
        """
        log(2, f"[Cache]: Skip frame {frame.f_code.co_name}\n")
        return None

    def translate(
        self, frame: types.FrameType, **kwargs
    ) -> tuple[CacheGetter, GuardedFunction]:
        """
        Translates the given frame's code object and returns the cache getter function and a guarded function for the translated code object.

        Args:
            frame (types.FrameType): The frame whose code object needs to be translated.

        Returns:
            tuple[CacheGetter, GuardedFunction]: The cache getter function and a guarded function for the translated code object.
        """
        code: types.CodeType = frame.f_code
        self.translate_count += 1

        result = start_translate(frame, **kwargs)
        if result is None:
            return self.skip, (code, dummy_guard)

        new_code, guard_fn = result
        return self.lookup(**kwargs), (new_code, guard_fn)


def start_translate(frame: types.FrameType, **kwargs) -> GuardedFunction | None:
    """
    Starts the translation process for the given frame and returns the translated code object and its guard function, or None if translation fails.

    Args:
        frame: The frame to be translated.

    Returns:
        GuardedFunction | None: The translated code object and its guard function, or None if translation fails.
    """
    with EventGuard(f"start_translate: {frame.f_code.co_name}"):
        simulator = OpcodeExecutor(frame, **kwargs)
        try:
            log(3, f"OriginCode: {simulator._code}\n")
            log_do(3, lambda: dis.dis(simulator._code))
            new_code, guard_fn = simulator.transform()
            log(3, f"NewCode: {new_code}\n")
            log_do(3, lambda: dis.dis(new_code))
            return new_code, guard_fn
        # TODO(zrr1999): InnerError maybe place before (NotImplementException, BreakGraphError)
        # TODO(0x45f): handle BreakGraphError to trigger fallback
        except (NotImplementException, BreakGraphError) as e:
            if is_strict_mode():
                raise
            log(
                2,
                f"Unsupport Frame is {frame.f_code}, error message is: \n"
                + "".join(
                    traceback.format_exception(type(e), e, e.__traceback__)
                ),
            )

            # NOTE: If resume fn need fallback, we should replace DummyVariable using NULL otherwise will fail to run
            py_codegen = PyCodeGen(frame)
            return py_codegen.replace_dummy_variable()
        except Exception as e:
            raise InnerError(OpcodeExecutorBase.error_message_summary(e)) from e


def tos_op_wrapper(fn: Callable):
    """
    A decorator function that wraps an opcode operation and applies certain functionality to it.

    Args:
        fn: The opcode operation to be wrapped.

    Returns:
        The wrapped opcode operation.
    """
    nargs = len(inspect.signature(fn).parameters)

    @call_break_graph_decorator(push_n=1)
    def inner(self: OpcodeExecutorBase, instr: Instruction):
        args = self.pop_n(nargs)
        res = BuiltinVariable(fn, graph=self._graph, tracker=DanglingTracker())(
            *args
        )
        self.push(res)

    return inner


def tos_inplace_op_wrapper(fn: Callable):
    """
    A decorator function that wraps an inplace opcode operation and applies certain functionality to it.

    Args:
        fn: The inplace opcode operation to be wrapped.

    Returns:
        The wrapped inplace opcode operation.

    """

    @call_break_graph_decorator(push_n=1)
    def inner(self: OpcodeExecutorBase, instr: Instruction):
        """
        Inner function that represents the wrapped inplace opcode operation.

        Args:
            self: The instance of the OpcodeExecutorBase class.
            instr: The instruction to be executed.

        """
        args = self.pop_n(2)
        res = BuiltinVariable(fn, graph=self._graph, tracker=DanglingTracker())(
            *args
        )
        res.debug_name = args[0].debug_name
        self.push(res)

    return inner


def jump_break_graph_decorator(normal_jump):
    """
    A decorator function that breaks off the graph when a JUMP-related instruction is encountered.

    Args:
        normal_jump: The normal jump operation.

    Returns:
        The wrapped jump operation.

    """

    def inner(self: OpcodeExecutor, instr: Instruction):
        result = self.peek()
        if isinstance(result, TensorVariable):
            self.pop()
            # fallback when in OpcodeExecutor
            # raise error in OpcodeInlineExecutor
            self._break_graph_in_jump(result, instr)
            return Stop()
        else:
            return normal_jump(self, instr)

    return inner


def call_break_graph_decorator(push_n: int):
    """
    A decorator function that breaks off the graph when a function CALL instruction is encountered.

    Args:
        push_n: The number of arguments to be pushed onto the stack.

    Returns:
        The decorated function.

    """

    def decorate(call_fn: Callable):
        @functools.wraps(call_fn)
        def wrapper(self: OpcodeExecutor, instr: Instruction):
            origin_stack = list(self._stack)
            try:
                return call_fn(self, instr)
            except BreakGraphError as e:
                if isinstance(self, OpcodeExecutor):
                    log(3, f"[BreakGraph] call function Break graph: {e}\n")
                    self._break_graph_in_call(origin_stack, instr, push_n)
                    return Stop()
                else:
                    raise e

        return wrapper

    return decorate


def fallback_when_occur_error(fn: Callable):
    """
    A decorator function that provides fallback behavior when an error occurs during graph processing.

    Args:
        fn: The function to be wrapped.

    Returns:
        The wrapped function.

    """

    def inner(*args, **kwargs):
        try:
            return fn(*args, **kwargs)
        except Exception as e:
            raise NotImplementException(
                f'An exception occurred when processing break graph, fallback to dygraph, error message is: \n{type(e)} : {e}\n'
            )

    return inner


class OpcodeExecutorBase:
    """
    Base class for executing opcode instructions.

    The OpcodeExecutorBase class provides methods and functionality to execute opcode instructions.

    If you want to learn more about Python instructions, see https://docs.python.org/3/library/dis.html for details.

    Args:
        code: The bytecode of the function to be executed.
        graph: The function graph.

    Attributes:
        call_stack (list[OpcodeExecutorBase]): A list to keep track of the call stack.
        _stack (list[VariableBase]): The stack used for storing variables during execution.
        _co_consts: List to store constants.
        _locals (dict): Dictionary to store local variables.
        _globals (dict): Dictionary to store global variables.
        _builtins (dict): Dictionary to store built-in variables.
        _lasti (int): Index of the last executed instruction.
        _code (types.CodeType): The code object to be executed.
        _instructions: Iterator of opcode instructions.
        _graph (FunctionGraph): The function graph representing the code.
        _current_line: The current line number of the execution.
        new_code: Placeholder for new code (to be generated by PyCodeGen).
        guard_fn: Placeholder for guard function.
        _name (str): Name of the executor.

    """

    call_stack: list[OpcodeExecutorBase] = []

    def __init__(self, code: types.CodeType, graph: FunctionGraph):
        OpcodeExecutorBase.call_stack.append(self)
        # fake env for run, new env should be gened by PyCodeGen
        self._stack: list[VariableBase] = []
        self._co_consts = []
        self._locals = {}
        self._globals = {}
        self._builtins = {}
        self._cells = {}  # position to put cells
        self._lasti = 0  # idx of instruction list
        self._code = code
        self._instructions = get_instructions(self._code)
        self._graph = graph
        self._current_line: int = -1
        self.new_code: types.CodeType | None = None
        self.guard_fn = None
        self._name = "Executor"
        self._prepare_virtual_env()

    def print_sir(self):
        """
        Prints the Static Instruction Representation (SIR) in the executor.

        """
        print(self._graph.sir_ctx.TOS)

    def _prepare_virtual_env(self):
        """
        Prepares the virtual environment for the executor.

        Raises:
            NotImplementedError: If the method is not implemented.

        """
        raise NotImplementedError("Please implement virtual_env.")

    def _break_graph_in_jump(self, result, instr: Instruction):
        """
        Breaks the graph in JUMP instructions.

        Args:
            result: The execution result.
            instr: The jump instruction.

        Raises:
            NotImplementedError: If the method is not implemented.

        """
        raise NotImplementedError()

    def transform(self):
        """
        Abstract method need to be implemented to symbolic translate each instruction.

        Raises:
            NotImplementedError: If the method is not implemented.

        """
        raise NotImplementedError()

    def get_var(self, name: str):
        """
        Gets the variable with the given name.

        Args:
            name: The name of the variable.

        Returns:
            The variable.

        Raises:
            InnerError: If the variable cannot be found.

        """
        if name in self._locals.keys():
            return self._locals[name]
        elif name in self._globals.keys():
            return self._globals[name]
        elif name in self._builtins.keys():
            return self._builtins[name]
        elif name in self._cells.keys():  # in closure
            return self._cells[name].cell_content()
        else:
            raise InnerError(f'Can not get var: {name}')

    def has_var(self, name: str):
        return name in set(
            chain(
                self._locals.keys(),
                self._globals.keys(),
                self._builtins.keys(),
                self._cells.keys(),
            )
        )

    def pop_call_stack_until_self(self):
        """
        Pops the call stack until the current executor.

        """
        assert (
            self in OpcodeExecutorBase.call_stack
        ), f"{self} not in call stack"
        while OpcodeExecutorBase.call_stack.pop() is not self:
            pass

    @staticmethod
    def error_message_summary(original_error: Exception) -> str:
        """
        Creates a summary of the error message during execution.

        Args:
            original_error: The original error.

        Returns:
            The summary error message.

        """
        indent = 2 * " "
        message_lines = ["In simulate execution:", ""]
        for current_simulator in OpcodeExecutorBase.call_stack:
            code = current_simulator._code
            current_line = current_simulator._current_line
            lines, start = inspect.getsourcelines(code)
            real_name = code.co_name
            message_lines.append(
                f"{indent}  File \"{code.co_filename}\", line {current_line}, in {real_name}"
            )
            if current_line != -1:
                message_lines.append(
                    f"{indent}  {lines[current_line-start].rstrip()}"
                )
        error_message = traceback.format_exception_only(
            type(original_error), original_error
        )
        for line in error_message:
            line = line.rstrip()
            message_lines.append(f"{indent}  {line}")
        return "\n".join(message_lines)

    def run(self):
        """
        Executes the opcode.

        """
        log(3, f"start execute opcode: {self._code}\n")
        self._lasti = 0
        while True:
            if self._lasti >= len(self._instructions):
                raise InnerError("lasti out of range, InnerError.")
            cur_instr = self._instructions[self._lasti]
            self._lasti += 1
            is_stop = self.step(cur_instr)
            if is_stop:
                self.pop_call_stack_until_self()
                break

    def step(self, instr: Instruction):
        """
        Executes a single step of the opcode.

        Args:
            instr: The instruction to be executed.

        Returns:
            True if execution should stop, False otherwise.

        Raises:
            NotImplementException: If the opcode is not supported.

        """
        if instr.starts_line is not None:
            self._current_line = instr.starts_line
        if not hasattr(self, instr.opname):
            raise NotImplementException(
                f"opcode: {instr.opname} is not supported."
            )
        log_message = f"[Translate {self._name}]: (line {self._current_line:>3}) {instr.opname:<12} {instr.argval}, stack is {self._stack}\n"
        log(3, log_message)
        code_file = self._code.co_filename
        code_line = self._current_line
        code_name = self._code.co_name
        code_offset = instr.offset
        from ..breakpoint import BreakpointManager

        if BreakpointManager().hit(
            code_file, code_line, code_name, code_offset
        ):
            BreakpointManager().locate(self)
            print(log_message)
            breakpoint()  # breakpoint for debug

        with EventGuard(f"{instr.opname}", event_level=1):
            return getattr(self, instr.opname)(instr)  # run single step.

    def indexof(self, instr: Instruction):
        """
        Gets the index of the instruction.

        Args:
            instr: The instruction.

        Returns:
            The index of the instruction.

        """
        return self._instructions.index(instr)

    def pop(self, *, var_type: type[VariableT] = VariableBase) -> VariableT:
        """
        Pops the top value from the stack.

        Returns:
            The popped value.

        """
        var = self._stack.pop()
        assert isinstance(var, var_type)
        return var

    def peek(self) -> VariableBase:
        """
        Peeks at the top value of the stack.

        Returns:
            The value at the top of the stack.

        """
        return self._stack[-1]

    def peek_n(self, n: int) -> list[VariableBase]:
        """
        Peeks at the top n values of the stack.

        Args:
            n: The number of values to peek.

        Returns:
            A list of the top n values of the stack.

        """
        return self._stack[-n:]

    def pop_n(self, n: int) -> list[VariableBase]:
        """
        Pops the top n values from the stack.

        Args:
            n: The number of values to pop.

        Returns:
            A list of the popped values.

        """
        if n == 0:
            return []
        retval = self._stack[-n:]
        self._stack[-n:] = []
        return retval

    def push(self, val: VariableBase):
        """
        Pushes a value onto the stack.

        Args:
            val: The value to be pushed.

        Raises:
            AssertionError: If the value is not an instance of VariableBase or is a dangling variable.

        """
        assert isinstance(
            val, (VariableBase)
        ), f"value: {val}, type shoule be VariableBase(or derived), but get {type(val)}"
        assert not isinstance(val.tracker, DanglingTracker) or isinstance(
            val, (DummyVariable, CellVariable)
        ), f"dangling variable {val} should not be pushed into stack."
        self._stack.append(val)

    def DUP_TOP(self, instr: Instruction):
        self.push(self.peek())

    def DUP_TOP_TWO(self, instr: Instruction):
        for ref in self.peek_n(2):
            self.push(ref)

    def _rot_top_n(self, n):
        # a1 a2 a3 ... an  <- TOS
        # the stack changes to
        # an a1 a2 a3 an-1 <- TOS
        assert (
            len(self._stack) >= n
        ), f"There are not enough elements on the stack. {n} is needed."
        top = self.pop()
        self._stack[-(n - 1) : -(n - 1)] = [top]

    def POP_TOP(self, instr: Instruction):
        self.pop()

    def ROT_TWO(self, instr: Instruction):
        self._rot_top_n(2)

    def ROT_THREE(self, instr: Instruction):
        self._rot_top_n(3)

    def ROT_FOUR(self, instr: Instruction):
        self._rot_top_n(4)

    # unary operators
    UNARY_POSITIVE = tos_op_wrapper(operator.pos)
    UNARY_NEGATIVE = tos_op_wrapper(operator.neg)
    # UNARY_NOT = tos_op_wrapper(operator.not_)
    UNARY_INVERT = tos_op_wrapper(operator.invert)

    # binary operators
    BINARY_POWER = tos_op_wrapper(operator.pow)
    BINARY_MULTIPLY = tos_op_wrapper(operator.mul)
    BINARY_MATRIX_MULTIPLY = tos_op_wrapper(operator.matmul)
    BINARY_FLOOR_DIVIDE = tos_op_wrapper(operator.floordiv)
    BINARY_TRUE_DIVIDE = tos_op_wrapper(operator.truediv)
    BINARY_MODULO = tos_op_wrapper(operator.mod)
    BINARY_ADD = tos_op_wrapper(operator.add)
    BINARY_SUBTRACT = tos_op_wrapper(operator.sub)
    BINARY_LSHIFT = tos_op_wrapper(operator.lshift)
    BINARY_RSHIFT = tos_op_wrapper(operator.rshift)
    BINARY_AND = tos_op_wrapper(operator.and_)
    BINARY_OR = tos_op_wrapper(operator.or_)
    BINARY_XOR = tos_op_wrapper(operator.xor)

    def BINARY_SUBSCR(self, instr: Instruction):
        key = self.pop()
        container = self.pop()
        assert isinstance(key, VariableBase)
        # TODO(xiongkun): getitem / getattr support key and attr as variable.
        if isinstance(key, TensorVariable) and isinstance(
            container, TensorVariable
        ):
            # NOTE(xiongkun): tensor[tensor] should support.
            output = self._graph.call_tensor_method(
                "__getitem__", container, key
            )
            self.push(output)
            return

        if isinstance(key, TensorVariable):
            raise BreakGraphError(
                f"Key is a TensorVariable in BINARY_SUBSCR, {container}[{key}]"
            )

        self._graph.add_global_guarded_variable(key)
        self.push(
            BuiltinVariable(operator.getitem, self._graph, DanglingTracker())(
                container, key.get_py_value()
            )
        )

    # inplace operators
    # paddle variable do not have inplace operators. For example when call `y **= x`, will call var.__pow__
    INPLACE_POWER = tos_inplace_op_wrapper(operator.ipow)
    INPLACE_MULTIPLY = tos_inplace_op_wrapper(operator.imul)
    INPLACE_MATRIX_MULTIPLY = tos_inplace_op_wrapper(operator.imatmul)
    INPLACE_FLOOR_DIVIDE = tos_inplace_op_wrapper(operator.ifloordiv)
    INPLACE_TRUE_DIVIDE = tos_inplace_op_wrapper(operator.itruediv)
    INPLACE_MODULO = tos_inplace_op_wrapper(operator.imod)
    INPLACE_ADD = tos_inplace_op_wrapper(operator.iadd)
    INPLACE_SUBTRACT = tos_inplace_op_wrapper(operator.isub)
    INPLACE_LSHIFT = tos_inplace_op_wrapper(operator.ilshift)
    INPLACE_RSHIFT = tos_inplace_op_wrapper(operator.irshift)
    INPLACE_AND = tos_inplace_op_wrapper(operator.iand)
    INPLACE_OR = tos_inplace_op_wrapper(operator.ior)
    INPLACE_XOR = tos_inplace_op_wrapper(operator.ixor)

    def NOP(self, instr: Instruction):
        pass

    def LOAD_ATTR(self, instr: Instruction):
<<<<<<< HEAD
        attr_name = self._code.co_names[instr.get_arg()]
=======
        attr_name = self._code.co_names[instr.arg]
        attr_name_var = ConstantVariable.wrap_literal(attr_name, self._graph)
>>>>>>> 982c2d21
        obj = self.pop()
        self.push(
            BuiltinVariable(
                getattr, graph=self._graph, tracker=DanglingTracker()
            )(obj, attr_name_var)
        )

    def LOAD_CONST(self, instr: Instruction):
        var = self._co_consts[instr.get_arg()]
        self.push(var)

    def LOAD_CLOSURE(self, instr):
        namemap = self._code.co_cellvars + self._code.co_freevars
        name = namemap[instr.get_arg()]
        self.push(self._cells[name])

    def LOAD_DEREF(self, instr):
        namemap = self._code.co_cellvars + self._code.co_freevars
        name = namemap[instr.get_arg()]
        self.push(self._cells[name].cell_content())

    def LOAD_FAST(self, instr: Instruction):
        varname = self._code.co_varnames[instr.get_arg()]
        var = self._locals[varname]
        self.push(var)

    def DELETE_FAST(self, instr: Instruction):
        varname = self._code.co_varnames[instr.get_arg()]
        del self._locals[varname]

    def LOAD_GLOBAL(self, instr: Instruction):
        name = self._code.co_names[instr.get_arg()]
        if name in self._globals.keys():
            value = self._globals[name]
        else:
            value = self._builtins[name]
        self.push(value)

    def LOAD_METHOD(self, instr: Instruction):
<<<<<<< HEAD
        method_name = self._code.co_names[instr.get_arg()]
=======
        method_name = self._code.co_names[instr.arg]
        method_name_var = ConstantVariable.wrap_literal(
            method_name, self._graph
        )
>>>>>>> 982c2d21
        obj = self.pop()

        method = BuiltinVariable(
            getattr, graph=self._graph, tracker=DanglingTracker()
        )(obj, method_name_var)

        if isinstance(method, MethodVariable):
            # bound method, push the unbound method and the self
            self.push(method.fn)
            self.push(obj)
        else:
            # unbound method, push the dummy and the function
            self.push(DummyVariable())
            self.push(method)

    def STORE_DEREF(self, instr):
        namemap = self._code.co_cellvars + self._code.co_freevars
        name = namemap[instr.get_arg()]
        self._cells[name].set_value(self.pop())

    def STORE_FAST(self, instr: Instruction):
        """
        TODO: side effect may happen
        """
        var = self.pop()
        name = self._code.co_varnames[instr.get_arg()]
        var.debug_name = name
        self._locals[name] = var

    def STORE_GLOBAL(self, instr: Instruction):
        var = self.pop()
        name = self._code.co_names[instr.get_arg()]
        var.debug_name = name
        self._locals[name] = var

    def STORE_SUBSCR(self, instr: Instruction):
        key = self.pop()
        container = self.pop()
        value = self.pop()
        assert isinstance(key, VariableBase)
        self._graph.add_global_guarded_variable(key)
        if isinstance(key, TensorVariable):
            raise BreakGraphError(
                f"Key is a TensorVariable in STORE_SUBSCR, {container}[{key}] = {value}"
            )
        # TODO(xiongkun): support tensor[tensor] = tensor, dy2static is not the same with dygraph.
        container[key.get_py_value()] = value
        value.debug_name = f"{container.debug_name}[{key.debug_name}]"

    def DELETE_SUBSCR(self, instr: Instruction):
        key = self.pop()
        container = self.pop()
        assert isinstance(key, VariableBase)
        self._graph.add_global_guarded_variable(key)
        BuiltinVariable(operator.delitem, self._graph, DanglingTracker())(
            container, key
        )

    def BUILD_LIST(self, instr: Instruction):
        list_size = instr.get_arg()
        assert list_size <= len(
            self._stack
        ), f"OpExecutor want BUILD_LIST with size {list_size}, but current stack do not have enough elems."
        val_list = self.pop_n(list_size)
        self.push(
            VariableFactory.from_value(
                val_list, graph=self._graph, tracker=DummyTracker(val_list)
            )
        )

    def BUILD_TUPLE(self, instr: Instruction):
        tuple_size = instr.get_arg()
        assert tuple_size <= len(
            self._stack
        ), f"OpExecutor want BUILD_TUPLE with size {tuple_size}, but current stack do not have enough elems."
        val_tuple = self.pop_n(tuple_size)
        self.push(
            VariableFactory.from_value(
                tuple(val_tuple),
                graph=self._graph,
                tracker=DummyTracker(val_tuple),
            )
        )

    def BUILD_STRING(self, instr: Instruction):
        count = instr.get_arg()
        assert count <= len(
            self._stack
        ), f"OpExecutor want BUILD_STRING with size {count}, but current stack do not have enough elems."
        str_list = self.pop_n(count)
        new_str = ''
        for s in str_list:
            assert s.get_py_type() is str
            new_str += s.get_py_value()
        self.push(
            VariableFactory.from_value(
                new_str, self._graph, DummyTracker(str_list)
            )
        )

    @call_break_graph_decorator(push_n=1)
    def BUILD_SLICE(self, instr: Instruction):
        if instr.get_arg() == 3:
            step = self.pop()
        else:
            step = None
        stop = self.pop()
        start = self.pop()

        related_list = [start, stop, step] if step else [start, stop]

        slice_ = slice(*(x.get_py_value() for x in related_list))

        self.push(
            VariableFactory.from_value(
                slice_, self._graph, DummyTracker(related_list)
            )
        )

    def build_map(
        self, keys: list[VariableBase], values: list[VariableBase]
    ) -> VariableBase:
        built_map = {}
        for key, value in zip(keys, values):
            assert isinstance(key, VariableBase)
            # Add key to global guarded variable to avoid missing the key guard
            self._graph.add_global_guarded_variable(key)
            key = key.get_py_value()
            built_map[key] = value
        return DictVariable(
            built_map,
            graph=self._graph,
            tracker=DummyTracker(keys + values),
        )

    def BUILD_MAP(self, instr: Instruction):
        map_size = instr.get_arg()
        assert map_size * 2 <= len(
            self._stack
        ), f"OpExecutor want BUILD_MAP with size {map_size} * 2, but current stack do not have enough elems."
        val_for_dict = self.pop_n(map_size * 2)
        keys = val_for_dict[::2]
        values = val_for_dict[1::2]
        self.push(self.build_map(keys, values))

    def BUILD_CONST_KEY_MAP(self, instr: Instruction):
        map_size = instr.get_arg()
        assert map_size + 1 <= len(
            self._stack
        ), f"OpExecutor want BUILD_CONST_KEY_MAP with size {map_size} + 1, but current stack do not have enough elems."
        keys = self.pop(var_type=ContainerVariable).get_items()
        assert len(keys) == map_size
        values = self.pop_n(map_size)
        self.push(self.build_map(keys, values))

    def build_seq_unpack(self, instr: Instruction):
        oparg = instr.get_arg()
        assert oparg <= len(self._stack)
        unpack_values = self.pop_n(oparg)

        retval = []
        for item in unpack_values:
            assert isinstance(item, (TupleVariable, ListVariable))
            retval.extend(item.get_wrapped_items())

        if instr.opname in {
            "BUILD_TUPLE_UNPACK_WITH_CALL",
            "BUILD_TUPLE_UNPACK",
        }:
            retval = tuple(retval)

        self.push(
            VariableFactory.from_value(
                retval, self._graph, DummyTracker(unpack_values)
            )
        )

    def BUILD_TUPLE_UNPACK_WITH_CALL(self, instr: Instruction):
        self.build_seq_unpack(instr)

    def BUILD_TUPLE_UNPACK(self, instr: Instruction):
        self.build_seq_unpack(instr)

    def BUILD_LIST_UNPACK(self, instr: Instruction):
        self.build_seq_unpack(instr)

    def BUILD_MAP_UNPACK(self, instr: Instruction):
        oparg = instr.get_arg()
        assert oparg <= len(self._stack)
        unpack_values = self.pop_n(oparg)

        retval = {}
        for item in unpack_values:
            assert item.get_py_type() is dict
            retval.update(item.get_wrapped_items())

        self.push(
            VariableFactory.from_value(
                retval, self._graph, DummyTracker(unpack_values)
            )
        )

    def BUILD_MAP_UNPACK_WITH_CALL(self, instr: Instruction):
        oparg = instr.get_arg()
        assert oparg <= len(self._stack)
        unpack_values = self.pop_n(oparg)

        retval = {}
        for item in unpack_values:
            assert item.get_py_type() is dict
            wrapped_item = item.get_wrapped_items()
            if wrapped_item.items() & retval.items():
                raise InnerError(
                    "BUILD_MAP_UNPACK_WITH_CALL found repeated key."
                )
            retval.update(wrapped_item)

        self.push(
            VariableFactory.from_value(
                retval, self._graph, DummyTracker(unpack_values)
            )
        )

    def CALL_FUNCTION(self, instr: Instruction):
        n_args = instr.get_arg()
        assert n_args <= len(self._stack)
        args = self.pop_n(n_args)
        kwargs = {}
        fn = self.pop()
        ret = fn(*args, **kwargs)
        self.push(ret)

    def CALL_FUNCTION_KW(self, instr: Instruction):
        n_args = instr.get_arg()
        assert n_args + 2 <= len(self._stack)

        kwargs_keys = self.pop()
        assert isinstance(kwargs_keys, TupleVariable)
        assert len(kwargs_keys) > 0
        kwargs_keys = [
            x.get_py_value() if isinstance(x, VariableBase) else x
            for x in kwargs_keys.get_py_value()
        ]

        # split arg_list to args and kwargs
        arg_list = self.pop_n(n_args)
        args = arg_list[0 : -len(kwargs_keys)]
        kwargs_values = arg_list[-len(kwargs_keys) :]
        kwargs = dict(zip(kwargs_keys, kwargs_values))

        fn = self.pop()
        ret = fn(*args, **kwargs)
        self.push(ret)

    def CALL_FUNCTION_EX(self, instr: Instruction):
        flag = instr.get_arg()
        if flag & 0x01:  # has kwargs
            kwargs_variable = self.pop()
            assert isinstance(kwargs_variable, DictVariable)
            kwargs = kwargs_variable.get_wrapped_items()
        else:
            kwargs = {}

        args_variable = self.pop()
        assert isinstance(args_variable, (TupleVariable, ListVariable))
        args = args_variable.get_wrapped_items()

        fn = self.pop()
        ret = fn(*args, **kwargs)
        self.push(ret)

    def CALL_METHOD(self, instr: Instruction):
        n_args = instr.get_arg()
        assert n_args <= len(self._stack)
        args = self.pop_n(n_args)
        self_var = self.pop()
        method = self.pop()
        if isinstance(method, DummyVariable):
            method = self_var
        else:
            args = [self_var] + args
        self.push(method(*args))

    @call_break_graph_decorator(
        push_n=1
    )  # call instance, in, not in may call TensorVariable.get_py_value, which raise BreakGraphError
    def COMPARE_OP(self, instr: Instruction):
        op = dis.cmp_op[instr.get_arg()]
        right, left = self.pop(), self.pop()
        self.push(
            BuiltinVariable(
                SUPPORT_COMPARE_OP[op], self._graph, DanglingTracker()
            )(left, right)
        )
        return

    def IS_OP(self, instr: Instruction):
        # It will only be 0 or 1
        assert instr.get_arg() == 0 or instr.get_arg() == 1
        right, left = self.pop(), self.pop()
        op = "is" if instr.get_arg() == 0 else "is not"
        self.push(
            BuiltinVariable(
                SUPPORT_COMPARE_OP[op], self._graph, DanglingTracker()
            )(left, right)
        )

    def MAKE_FUNCTION(self, instr: Instruction):
        fn_name = self.pop()
        codeobj = self.pop()
        global_dict = self._globals

        related_list = [fn_name, codeobj]

        flag = instr.get_arg()
        if flag & MF.MF_HAS_CLOSURE:
            # closure should be a tuple of Variables
            closure_variable = self.pop()
            assert isinstance(closure_variable, TupleVariable)
            closure = []
            for item in closure_variable.get_wrapped_items():
                closure.append(types.CellType())
                closure[-1].cell_contents = item
            closure = tuple(closure)
        else:
            closure = ()

        if flag & MF.MF_HAS_ANNOTATION:
            # can not set annotation in python env, skip it
            related_list.append(self.pop())

        if flag & MF.MF_HAS_KWDEFAULTS:
            raise NotImplementException(
                "Found need func_kwdefaults when MAKE_FUNCTION."
            )

        if flag & MF.MF_HAS_DEFAULTS:
            '''
            default_args should have tracker too, like:

            def f(x):
                def g(z=x):
                    pass
            '''
            default_args_variable = self.pop()
            assert isinstance(default_args_variable, TupleVariable)
            related_list.append(default_args_variable)
            default_args = tuple(default_args_variable.get_wrapped_items())
        else:
            default_args = ()

        new_fn = types.FunctionType(
            codeobj.get_py_value(),
            global_dict,
            fn_name.get_py_value(),
            default_args,
            closure,
        )
        self.push(
            UserDefinedFunctionVariable(
                new_fn, self._graph, DummyTracker(related_list)
            )
        )

    def GET_ITER(self, instr: Instruction):
        source_obj = self.pop()
        if isinstance(source_obj, IterVariable):
            return self.push(source_obj)

        if isinstance(source_obj, (ListVariable, TupleVariable, RangeVariable)):
            self.push(
                SequenceIterVariable(
                    source_obj, self._graph, GetIterTracker(source_obj)
                )
            )
        elif isinstance(source_obj, DictVariable):
            self.push(
                DictIterVariable(
                    source_obj, self._graph, GetIterTracker(source_obj)
                )
            )
        elif isinstance(source_obj, TensorVariable):
            self.push(
                TensorIterVariable(
                    source_obj, self._graph, GetIterTracker(source_obj)
                )
            )
        else:
            # TODO: source obj ? why not source_obj.__iter__()
            self.push(
                UserDefinedIterVariable(
                    source_obj, self._graph, GetIterTracker(source_obj)
                )
            )

    def JUMP_FORWARD(self, instr):
        self._lasti = self.indexof(
            instr.safe_getattr("jump_to", var_type=Instruction)
        )

    def JUMP_ABSOLUTE(self, instr: Instruction):
        self._lasti = self.indexof(
            instr.safe_getattr("jump_to", var_type=Instruction)
        )

    def CONTAINS_OP(self, instr: Instruction):
        # It will only be 0 or 1
        assert instr.get_arg() == 0 or instr.get_arg() == 1
        right, left = self.pop(), self.pop()
        op = "in" if instr.get_arg() == 0 else "not in"
        self.push(
            BuiltinVariable(
                SUPPORT_COMPARE_OP[op], self._graph, DanglingTracker()
            )(left, right)
        )

    @jump_break_graph_decorator
    def JUMP_IF_FALSE_OR_POP(self, instr: Instruction):
        pred_obj = self.peek()
        if isinstance(pred_obj, (ConstantVariable, ContainerVariable)):
            self._graph.add_global_guarded_variable(pred_obj)
            is_jump = not bool(pred_obj)
            if is_jump:
                self._lasti = self.indexof(
                    instr.safe_getattr("jump_to", var_type=Instruction)
                )
            else:
                self.pop()
            return
        raise NotImplementException(
            "Currently don't support predicate a non-const / non-tensor obj."
        )

    @jump_break_graph_decorator
    def JUMP_IF_TRUE_OR_POP(self, instr: Instruction):
        pred_obj = self.peek()
        if isinstance(pred_obj, (ConstantVariable, ContainerVariable)):
            self._graph.add_global_guarded_variable(pred_obj)
            is_jump = bool(pred_obj)
            if is_jump:
                self._lasti = self.indexof(
                    instr.safe_getattr("jump_to", var_type=Instruction)
                )
            else:
                self.pop()
            return
        raise NotImplementException(
            "Currently don't support predicate a non-const / non-tensor obj."
        )

    @jump_break_graph_decorator
    def POP_JUMP_IF_FALSE(self, instr: Instruction):
        pred_obj = self.pop()
        if isinstance(pred_obj, (ConstantVariable, ContainerVariable)):
            self._graph.add_global_guarded_variable(pred_obj)
            is_jump = not bool(pred_obj)
            if is_jump:
                self._lasti = self.indexof(
                    instr.safe_getattr("jump_to", var_type=Instruction)
                )
            return
        raise NotImplementException(
            "Currently don't support predicate a non-const / non-tensor obj."
        )

    @jump_break_graph_decorator
    def POP_JUMP_IF_TRUE(self, instr: Instruction):
        pred_obj = self.pop()
        if isinstance(pred_obj, (ConstantVariable, ContainerVariable)):
            self._graph.add_global_guarded_variable(pred_obj)
            is_jump = bool(pred_obj)
            if is_jump:
                self._lasti = self.indexof(
                    instr.safe_getattr("jump_to", var_type=Instruction)
                )
            return
        raise NotImplementException(
            "Currently don't support predicate a non-const / non-tensor obj."
        )

    def UNPACK_SEQUENCE(self, instr: Instruction):
        sequence = self.pop()

        '''
            TODO: To unpack iterator
            To unpack is easy, just like:
                seq = tuple(sequence.get_py_value())

            But what is the `source` when iterator returned a value ?
        '''
        if isinstance(sequence, TensorVariable):
            # TODO: If need to unpack a Tensor, should have different logic.
            raise NotImplementException(
                "Unpack a tensor variable is not implemented."
            )
        if not isinstance(sequence, (ListVariable, TupleVariable)):
            raise NotImplementException(
                f"Unpack {sequence} is not implemented."
            )

        assert (
            len(sequence) == instr.get_arg()
        ), f"Want unpack {sequence} to {instr.get_arg()}, but the len is {len(sequence)}."

        for i in range(instr.get_arg() - 1, -1, -1):
            self.push(sequence[i])

    def FORMAT_VALUE(self, instr: Instruction):
        flag = instr.get_arg()
        which_conversion = flag & FV.FVC_MASK
        have_fmt_spec = bool((flag & FV.FVS_MASK) == FV.FVS_HAVE_SPEC)

        fmt_spec = self.pop().get_py_value() if have_fmt_spec else ""
        value = self.pop()

        if which_conversion == FV.FVC_NONE:
            convert_fn = None
        elif which_conversion == FV.FVC_STR:
            convert_fn = "__str__"
        elif which_conversion == FV.FVC_REPR:
            convert_fn = "__repr__"
        elif which_conversion == FV.FVC_ASCII:
            convert_fn = "__ascii__"
        else:
            raise InnerError(
                f"Unexpected conversion flag {flag} for FORMAT_VALUE"
            )

        # different type will lead to different Tracker, so call self.push in different branch
        if isinstance(value, ConstantVariable):
            result = value.get_py_value()
            if convert_fn is not None:
                result = getattr(result, convert_fn)(result)

            if not isinstance(result, str) or fmt_spec != "":
                result = format(result, fmt_spec)

            self.push(
                VariableFactory.from_value(
                    result, self._graph, DummyTracker([value])
                )
            )
        else:
            raise NotImplementException(
                f"Do not support format {type(value)} now"
            )

    # NOTE: This operation will generate SideEffects, and the mechanism has not been completed yet
    def DICT_UPDATE(self, instr: Instruction):
        dict_value = self.pop()
        assert instr.get_arg() > 0
        BuiltinVariable(dict.update, self._graph, tracker=DanglingTracker())(
            self._stack[-instr.get_arg()], dict_value
        )

    def DICT_MERGE(self, instr: Instruction):
        # TODO: self._stack[index] should be replaced?
        dict_value = self.pop(var_type=DictVariable)
        assert instr.get_arg() > 0
        for key in dict_value.get_wrapped_items().keys():
            result = (
                self._stack[-instr.get_arg()].get_wrapped_items().get(key, None)
            )
            if result is not None:
                raise InnerError(
                    f"got multiple values for keyword argument '{key}'"
                )
        BuiltinVariable(dict.update, self._graph, tracker=DanglingTracker())(
            self._stack[-instr.get_arg()], dict_value
        )

    def LIST_APPEND(self, instr: Instruction):
        list_value = self.pop()
        assert instr.get_arg() > 0
        BuiltinVariable(list.append, self._graph, tracker=DanglingTracker())(
            self._stack[-instr.get_arg()], list_value
        )

    def LIST_EXTEND(self, instr: Instruction):
        list_value = self.pop()
        assert instr.get_arg() > 0
        BuiltinVariable(list.extend, self._graph, tracker=DanglingTracker())(
            self._stack[-instr.get_arg()], list_value
        )

    def LIST_TO_TUPLE(self, instr: Instruction):
        # TODO(zrr1999): I think list_value should a ListVariable instance,
        # but return_value of get_wrapped_items method in ListVariable is a list instead of tuple.
        # list_value = self.pop(var_type=ListVariable)
        list_value = self.pop(var_type=ContainerVariable)
        self.push(
            TupleVariable(
                list_value.get_wrapped_items(),
                self._graph,
                DummyTracker([list_value]),
            )
        )


class OpcodeExecutor(OpcodeExecutorBase):
    """
    A class that represents an executor for opcode operations.

    Args:
        frame: The frame object.

    """

    def __init__(self, frame: types.FrameType, **kwargs):
        graph = FunctionGraph(frame, **kwargs)
        self._frame = frame
        self._name = "Executor"
        self.call_stack[:] = []
        super().__init__(frame.f_code, graph)

    @event_register("OpcodeExecutor: _prepare_virtual_env", event_level=2)
    def _prepare_virtual_env(self):
        """
        Prepare the virtual environment for execution by adding variables from locals, globals, builtins, and constants.

        """
        log(
            3,
            f"[Executor] code options: co_cellvars={self._frame.f_code.co_cellvars}\n",
        )
        free_or_cell_vars = (
            self._frame.f_code.co_cellvars + self._frame.f_code.co_freevars
        )
        for name, value in self._frame.f_locals.items():
            tracker = (
                CellTracker(name)
                if name in free_or_cell_vars
                else LocalTracker(name)
            )
            self._locals[name] = VariableFactory.from_value(
                value, self._graph, tracker, debug_name=name
            )

        for name in free_or_cell_vars:
            # create a cell for each variable.
            self._cells[name] = CellVariable()  # put in cells.
            if name in self._locals:
                self._cells[name].set_value(self._locals[name])

        for name, value in self._frame.f_globals.items():
            self._globals[name] = VariableFactory.from_value(
                value, self._graph, GlobalTracker(name), debug_name=name
            )

        self._builtins = self._graph._builtins

        for value in self._code.co_consts:
            self._co_consts.append(
                VariableFactory.from_value(
                    value, self._graph, ConstTracker(value)
                )
            )

    def _create_resume_fn(self, index, stack_size=0):
        """
        Create a resume function and its inputs at the specified index.

        Args:
            index: The index at which the resume function is created.
            stack_size: The size of the stack.

        Returns:
            The resume function and its inputs.

        """
        pycode_gen = PyCodeGen(self._frame)
        fn, inputs = pycode_gen.gen_resume_fn_at(index, stack_size)
        return fn, inputs

    @fallback_when_occur_error
    def _break_graph_in_jump(self, result: VariableBase, instr: Instruction):
        """
        Break the graph at a JUMP instruction.

        Args:
            result: The result variable of the jump instruction.
            instr: The jump instruction.

        """
        self._graph.add_global_guarded_variable(result)
        stack_size = len(self._stack)
        if_fn, if_inputs = self._create_resume_fn(
            self.indexof(instr) + 1, stack_size
        )
        else_fn, else_inputs = self._create_resume_fn(
            self.indexof(instr.safe_getattr("jump_to", var_type=Instruction)),
            stack_size,
        )

        # gen call static fn opcode
        inputs_name = if_inputs | else_inputs
        inputs_var = [
            self.get_var(name)
            for name in inputs_name
            if self.get_var(name) is not result
        ]
        ret_vars = [
            result,
        ] + inputs_var
        # Collect all the to store variables.
        store_vars = []
        for stack_arg in self._stack:
            store_vars.append(stack_arg)
        for name in inputs_name:
            store_vars.append(self.get_var(name))

        var_loader = self._graph.start_compile_with_name_store(
            ret_vars, store_vars
        )
        # only pop the input of if/else resume fn, and keep the bool tensor result on the stack
        for _ in inputs_var:
            self._graph.pycode_gen.gen_pop_top()

        # gen call if/else resume fn opcode
        if if_fn is not None:
            self._graph.pycode_gen.gen_load_object(
                if_fn, if_fn.__code__.co_name
            )
            insert_index = len(self._graph.pycode_gen._instructions) - 1
            for stack_arg in self._stack:
                var_loader.load(stack_arg)
            for name in if_inputs:
                var_loader.load(self.get_var(name))
            self._graph.pycode_gen.gen_call_function(
                argc=if_fn.__code__.co_argcount,
                with_eval_frame=True,
            )
            self._graph.pycode_gen.gen_return()
        else:
            insert_index = len(self._graph.pycode_gen._instructions) - 1
            self._graph.pycode_gen.gen_return()

        if else_fn is not None:
            self._graph.pycode_gen.gen_load_object(
                else_fn, else_fn.__code__.co_name
            )
            jump_to = self._graph.pycode_gen._instructions[-1]
            for stack_arg in self._stack:
                var_loader.load(stack_arg)
            for name in else_inputs:
                var_loader.load(self.get_var(name))
            self._graph.pycode_gen.gen_call_function(
                argc=else_fn.__code__.co_argcount,
                with_eval_frame=True,
            )
            self._graph.pycode_gen.gen_return()
        else:
            self._graph.pycode_gen.gen_return()
            jump_to = self._graph.pycode_gen._instructions[-1]

        # gen jump opcode
        self._graph.pycode_gen._insert_instr(
            insert_index, instr.opname, jump_to=jump_to
        )

        self.new_code = self._graph.pycode_gen.gen_pycode()
        self.guard_fn = self._graph.guard_fn

    @fallback_when_occur_error
    def _break_graph_in_call(
        self, origin_stack: list[VariableBase], instr: Instruction, push_n: int
    ):
        """
        Break the graph at a CALL instruction.

        Args:
            origin_stack: The original stack.
            instr: The call instruction.
            push_n: The number of elements to be pushed onto the stack.

        """
        index = self.indexof(instr)
        self._stack = origin_stack

        # gen call static fn opcode
        ret_vars = [
            arg
            for arg in self._stack
            if isinstance(arg, (TensorVariable, ContainerVariable))
        ]
        resume_input_name = analysis_inputs(self._instructions, index + 1)
        ret_vars = ret_vars + [
            self.get_var(name)
            for name in resume_input_name
            if self.get_var(name) not in ret_vars
        ]

        # Collect all the to store variables.
        store_vars = []
        for stack_arg in self._stack:
            store_vars.append(stack_arg)
        for name in resume_input_name:
            store_vars.append(self.get_var(name))
        var_loader = self._graph.start_compile_with_name_store(
            ret_vars, store_vars
        )

        for _ in ret_vars:
            self._graph.pycode_gen.gen_pop_top()

        # gen graph break call fn opcode
        stack_effect = dis.stack_effect(instr.opcode, instr.arg)
        pop_n = push_n - stack_effect
        for i, stack_arg in enumerate(self._stack):
            # Avoid passing NULL as a parameter to the resume function
            if (
                isinstance(stack_arg, DummyVariable)
                and i < len(self._stack) - pop_n
            ):
                self._graph.pycode_gen.gen_load_object(
                    DummyVariable(), f'dummy_var{i}'
                )
            else:
                var_loader.load(stack_arg)
        self._graph.pycode_gen.add_pure_instructions([instr])

        # gen call resume fn opcode
        self.pop_n(pop_n)
        stack_size = len(self._stack) + push_n
        resume_fn, _ = self._create_resume_fn(index + 1, stack_size)
        if resume_fn:
            self._graph.pycode_gen.gen_load_object(
                resume_fn, resume_fn.__code__.co_name
            )
            self._graph.pycode_gen.gen_rot_n(stack_size + 1)
            for name in resume_input_name:
                var_loader.load(self.get_var(name))
            self._graph.pycode_gen.gen_call_function(
                argc=resume_fn.__code__.co_argcount,
                with_eval_frame=True,
            )

        # gen RETURN_VALUE
        self._graph.pycode_gen.gen_return()

        self.new_code = self._graph.pycode_gen.gen_pycode()
        self.guard_fn = self._graph.guard_fn

    def transform(self):
        self.run()
        if self.new_code is None:
            raise InnerError("OpExecutor return a empty new_code.")
        return self.new_code, self.guard_fn

    @fallback_when_occur_error
    def _break_graph_in_for_loop(
        self, iterator: VariableBase, for_iter: Instruction
    ):
        '''
        for_iter: the FOR_ITER opcode

        need find out opcodes which unpack value from FOR_ITER, by analysing stack

        case 1:
            for i in iter:

            FOR_ITER
            STORE_FAST i

        case 2:
            for i,j in iter:

            FOR_ITER
            UNPACK_SEQUENCE 2
            STORE_FAST i
            STORE_FAST j

        TODO: check var is in globals or builtins, only locals considered now
        '''
        loop_body_start_idx = self.indexof(for_iter) + 1
        curent_stack = 1

        while True:
            if loop_body_start_idx >= len(self._instructions):
                raise InnerError("Can not balance stack in loop body.")
            cur_instr = self._instructions[loop_body_start_idx]
            # do not consider jump instr
            stack_effect = dis.stack_effect(
                cur_instr.opcode, cur_instr.arg, jump=False
            )
            curent_stack += stack_effect
            loop_body_start_idx += 1
            if curent_stack == 0:
                break

        pycode_gen = PyCodeGen(self._frame)
        loop_body, loop_inputs = pycode_gen.gen_loop_body_between(
            for_iter,
            loop_body_start_idx,
            self.indexof(
                for_iter.safe_getattr("jump_to", var_type=Instruction)
            ),
        )

        after_loop_fn, fn_inputs = self._create_resume_fn(
            self.indexof(
                for_iter.safe_getattr("jump_to", var_type=Instruction)
            ),
            len(self._stack),
        )

        total_inputs = OrderedSet(list(fn_inputs) + list(loop_inputs))
        # 1. part before for-loop, start compile
        ret_names = [
            name
            for name in total_inputs
            if name in chain(self._locals, self._cells)
        ]  # the last one is _break_flag
        ret_vars = [self.get_var(name) for name in ret_names]
        # Collect all the to store variables.
        store_vars = []
        for idx in range(len(ret_names)):
            store_vars.append(ret_vars[idx])
        for stack_arg in self._stack:
            store_vars.append(stack_arg)
        var_loader = self._graph.start_compile_with_name_store(
            ret_vars, store_vars
        )

        for _ in ret_vars:
            self._graph.pycode_gen.gen_pop_top()

        # 2. restore vars
        for idx in range(len(ret_names)):
            var_loader.load(ret_vars[idx])
            self._graph.pycode_gen.gen_store(ret_names[idx], self._code)

        # 3. setup vars which is created in loop
        for name in loop_inputs[:-1]:
            if not self.has_var(name):
                self._graph.pycode_gen.gen_load_const(UndefinedVar())
                self._graph.pycode_gen.gen_store(name, self._code)

        # 4. load iterator ,gen FOR_ITER and unpack data
        iterator.reconstruct(self._graph.pycode_gen)

        self._graph.pycode_gen.extend_instrs(
            self._instructions[self.indexof(for_iter) : loop_body_start_idx]
        )

        # 5. call loop body
        # 5.1 load loop body
        self._graph.pycode_gen.gen_load_object(
            loop_body, loop_body.__code__.co_name
        )

        # 5.2 load loop body inputs
        for name in loop_inputs[:-1]:
            self._graph.pycode_gen.gen_load(name)

        # 5.3 load break flag
        self._graph.pycode_gen.gen_load_const(True)

        # 5.4 call loop body
        self._graph.pycode_gen.gen_call_function(
            argc=loop_body.__code__.co_argcount, with_eval_frame=True
        )

        # 5.5 unpack and store retval, keep break_flag in stack
        self._graph.pycode_gen.gen_unpack_sequence(len(loop_inputs))

        for name in loop_inputs[:-1]:
            self._graph.pycode_gen.gen_store(name, self._code)

        # 6. add jump if break
        jump_if_break = self._graph.pycode_gen._add_instr("POP_JUMP_IF_FALSE")

        # 7. add JUMP_ABSOLUTE to FOR_ITER
        self._graph.pycode_gen._add_instr("JUMP_ABSOLUTE", jump_to=for_iter)
        nop = self._graph.pycode_gen._add_instr("NOP")
        for_iter.jump_to = nop
        jump_if_break.jump_to = nop

        # 8. call after_loop_fn
        self._graph.pycode_gen.gen_load_object(
            after_loop_fn, after_loop_fn.__code__.co_name
        )

        for stack_arg in self._stack:
            var_loader.load(stack_arg)
        for name in fn_inputs:
            self._graph.pycode_gen.gen_load(name)

        self._graph.pycode_gen.gen_call_function(
            argc=after_loop_fn.__code__.co_argcount, with_eval_frame=True
        )

        self._graph.pycode_gen.gen_return()
        self.new_code = self._graph.pycode_gen.gen_pycode()
        self.guard_fn = self._graph.guard_fn

    def _inline_call_for_loop(
        self, iterator: VariableBase, for_iter: Instruction
    ):
        pycode_gen = PyCodeGen(self._frame)
        origin_instrs = get_instructions(pycode_gen._origin_code)

        start_idx = self.indexof(for_iter)
        end_idx = self.indexof(
            for_iter.safe_getattr("jump_to", var_type=Instruction)
        )

        inputs = list(
            analysis_inputs_outputs(origin_instrs, start_idx, end_idx)
        ) + [iterator.id]

        pycode_gen.gen_load_fast(iterator.id)
        pycode_gen.extend_instrs(origin_instrs[start_idx:end_idx])

        # origin jump target
        for_iter_instr = origin_instrs[start_idx]
        out_loop_instr = for_iter_instr.jump_to

        break_jump = pycode_gen._add_instr(
            "JUMP_ABSOLUTE", jump_to=out_loop_instr
        )

        # new jump target
        nop_for_continue = pycode_gen._add_instr("NOP")
        jump = pycode_gen._add_instr("JUMP_ABSOLUTE", jump_to=for_iter_instr)
        nop_for_break = pycode_gen._add_instr("NOP")

        for instr in pycode_gen._instructions:
            if instr.jump_to == for_iter_instr:
                instr.jump_to = nop_for_continue

            if (
                instr.jump_to in origin_instrs
                and origin_instrs.index(
                    instr.safe_getattr("jump_to", var_type=Instruction)
                )
                >= end_idx
            ):
                instr.jump_to = nop_for_break

        jump.jump_to = for_iter_instr
        inline_call_fn = pycode_gen.create_fn_with_specific_io(inputs, inputs)

        log(
            3,
            f"[Resumed Function]: Inline call for loop function {inline_call_fn.__code__.co_name}\n",
        )
        log_do(3, lambda: dis.dis(inline_call_fn))

        # TODO: update globals builtins
        fn = UserDefinedFunctionVariable(
            inline_call_fn,
            self._graph,
            DanglingTracker(),
        )

        input_vars = [
            self.get_var(name) if self.has_var(name) else UndefinedVar()
            for name in inputs[:-1]
        ] + [iterator]
        ret = fn(*input_vars)
        for name, val in zip(inputs[:-1], ret[:-1]):
            self._locals[name] = val

    def STORE_ATTR(self, instr):
        obj = self.pop()
        val = self.pop()
        key = self._code.co_names[instr.get_arg()]
        if isinstance(obj, TensorVariable):
            # support tensor variable store attr, like:
            # t.stop_gradient = True
            obj.graph.call_tensor_method(
                "__setattr__",
                obj,
                VariableFactory().from_value(
                    key, self._graph, ConstTracker(key)
                ),
                val,
            )
        else:
            raise NotImplementException(
                f"STORE_ATTR don't support {obj}.{key}={val}"
            )

    def FOR_ITER(self, instr):
        iterator = self.pop(var_type=IterVariable)
        backup_iter_idx = None

        start = self.indexof(instr)
        end = self.indexof(instr.safe_getattr("jump_to", var_type=Instruction))
        for i in range(start, end):
            if self._instructions[i].opname == "RETURN_VALUE":
                raise NotImplementException(
                    "Found RETURN_VALUE in for loop body."
                )

        self._graph.add_global_guarded_variable(iterator)
        # TODO: need support TensorIterVariable.next

        try:
            if not isinstance(
                iterator,
                (SequenceIterVariable, DictIterVariable, EnumerateVariable),
            ):
                raise BreakGraphError()

            backup_iter_idx = iterator.idx

            self._inline_call_for_loop(iterator, instr)
            self._lasti = self.indexof(
                instr.safe_getattr("jump_to", var_type=Instruction)
            )
        except BreakGraphError as e:
            # TODO: backup_iter_idx is not None?
            # TODO: idx is not a member of IterVariable
            if backup_iter_idx:
                iterator.idx = backup_iter_idx
            self._graph.remove_global_guarded_variable(iterator)
            self._break_graph_in_for_loop(iterator, instr)
            return Stop()

    @call_break_graph_decorator(push_n=1)
    def CALL_FUNCTION(self, instr: Instruction):
        super().CALL_FUNCTION(instr)

    @call_break_graph_decorator(push_n=1)
    def CALL_METHOD(self, instr: Instruction):
        super().CALL_METHOD(instr)

    @call_break_graph_decorator(push_n=1)
    def CALL_FUNCTION_KW(self, instr: Instruction):
        super().CALL_FUNCTION_KW(instr)

    @call_break_graph_decorator(push_n=1)
    def CALL_FUNCTION_EX(self, instr: Instruction):
        super().CALL_FUNCTION_EX(instr)

    @call_break_graph_decorator(push_n=1)
    def LOAD_ATTR(self, instr: Instruction):
        super().LOAD_ATTR(instr)

    @call_break_graph_decorator(push_n=1)
    def BINARY_SUBSCR(self, instr: Instruction):
        super().BINARY_SUBSCR(instr)

    def RETURN_VALUE(self, instr: Instruction):
        assert (
            len(self._stack) == 1
        ), f"Stack must have one element, but get {len(self._stack)} elements."
        ret_val = self.pop()
        self._graph.start_compile(ret_val)
        self._graph.pycode_gen.gen_return()
        self.new_code = self._graph.pycode_gen.gen_pycode()
        self.guard_fn = self._graph.guard_fn
        return Stop()<|MERGE_RESOLUTION|>--- conflicted
+++ resolved
@@ -808,12 +808,8 @@
         pass
 
     def LOAD_ATTR(self, instr: Instruction):
-<<<<<<< HEAD
         attr_name = self._code.co_names[instr.get_arg()]
-=======
-        attr_name = self._code.co_names[instr.arg]
         attr_name_var = ConstantVariable.wrap_literal(attr_name, self._graph)
->>>>>>> 982c2d21
         obj = self.pop()
         self.push(
             BuiltinVariable(
@@ -853,14 +849,10 @@
         self.push(value)
 
     def LOAD_METHOD(self, instr: Instruction):
-<<<<<<< HEAD
         method_name = self._code.co_names[instr.get_arg()]
-=======
-        method_name = self._code.co_names[instr.arg]
         method_name_var = ConstantVariable.wrap_literal(
             method_name, self._graph
         )
->>>>>>> 982c2d21
         obj = self.pop()
 
         method = BuiltinVariable(
