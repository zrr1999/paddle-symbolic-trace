--- conflicted
+++ resolved
@@ -29,7 +29,7 @@
     variables: set[VariableBase], visited_vars: list[VariableBase]
 ) -> list[VariableBase]:
     """
-    This method is used to retrieve variables with zero degree, i.e. variables whose traceable inputs have all been visited.
+    This function is used to retrieve variables with zero degree, i.e. variables whose traceable inputs have all been visited.
     Args:
         variables (set[VariableBase]): A set of variables whose zero degree variables are to be searched.
         visited_vars (list[VariableBase]): A list of variables that have already been visited.
@@ -49,7 +49,7 @@
     root_vars: list[VariableBase],
 ) -> list[VariableBase]:
     """
-    This method is used to sort the input variables in a topological order.
+    This function is used to sort the input variables in a topological order.
     Args:
         root_vars (list[VariableBase]): A list of root variables from which the ordering starts.
 
@@ -86,7 +86,7 @@
     map_func: Callable[[VariableBase], Any], variables: list[VariableBase]
 ) -> tuple:
     """
-    This method maps the given map_func to the given list of variables in a recursive manner.
+    This function maps the given map_func to the given list of variables in a recursive manner.
     Args:
         map_func (Callable[[VariableBase], Any]): The function to be mapped to each variable.
         variables (list[VariableBase]): A list of variables to which the map_func is to be applied.
@@ -112,32 +112,6 @@
 
 class VariableFactory:
     """
-<<<<<<< HEAD
-    Factory class for creating Variable objects from values
-    """
-
-    registered_funcs: dict[str, list[str]] = {
-        "default": []
-    }  # A dictionary to store registered functions for creating Variables
-    mapping_str_func: dict[
-        str, FromValueFunc
-    ] = {}  # A dictionary to map a function name to its corresponding function
-
-    @staticmethod
-    def default_from_value(
-        value: Any, graph: FunctionGraph | None, tracker: Tracker
-    ) -> VariableBase:  # TODO: circular import if ObjectVariable
-        """
-        Default function for creating a variable from a value.
-
-        Args:
-            value: The value from which to create a Variable.
-            graph: The graph to which the Variable belongs.
-            tracker: The tracker to which the Variable belongs.
-
-        Returns:
-            ObjectVariable: An ObjectVariable instance with the given value, graph, and tracker.
-=======
     A factory class for creating variables from arbitrary values.
 
     This class provides a set of registration and factory methods for creating variables
@@ -160,7 +134,6 @@
 
         Returns:
             ObjectVariable: A new ObjectVariable representing the input value.
->>>>>>> 0a45d909
         """
         from .basic import ObjectVariable
 
@@ -169,7 +142,6 @@
     @staticmethod
     def register_from_value(*, successor: str | None = None):
         """
-<<<<<<< HEAD
         A decorator function that registers a function for creating a Variable from a value.
 
         Args:
@@ -177,15 +149,6 @@
 
         Returns:
             The _register_from_value decorator function, which takes the function to be registered as an argument.
-=======
-        A decorator that registers a from_value function with the VariableFactory class.
-
-        Args:
-            successor (str | None): The name of the successor registration group, or None if this is the default group.
-
-        Returns:
-            Callable: A wrapper function that registers the decorated function with the VariableFactory class.
->>>>>>> 0a45d909
         """
         registered_funcs = VariableFactory.registered_funcs
         mapping_str_func = VariableFactory.mapping_str_func
@@ -225,21 +188,7 @@
         tracker: Tracker,
         *,
         debug_name: str | None = None,
-<<<<<<< HEAD
     ) -> VariableBase | None:
-        """
-        Create a new variable from a given value, or return None if the value cannot be converted to a variable.
-
-        Args:
-            value (Any): The value to create a variable from.
-            graph (FunctionGraph | None): The graph in which the variable will be used.
-            tracker (Tracker): The variable tracker to put the new variable in if created.
-            debug_name (str | None, optional): A debug name that can be assigned to the new variable.
-
-        Returns:
-            VariableBase | None: A new variable if one can be created from the given value, or None if the value cannot be converted to a variable.
-=======
-    ):
         """
         Create a new variable object from the given value.
 
@@ -255,7 +204,6 @@
 
         Returns:
             VariableBase: A new variable object representing the input value.
->>>>>>> 0a45d909
         """
         registered_funcs = VariableFactory.registered_funcs
 
@@ -288,23 +236,17 @@
     VariableBase is a basic concept and each symbols in VM stack is regarded as
     an Variable Object in symblic tracing process.
 
-<<<<<<< HEAD
     There are two key data structures during Python runtime:
     PyFrameObject, which provides the instance for function logical lock usage,
     and PyCodeObject, which provides the bytecode for the corresponding function.
     With these data, the Python virtual machine executes the bytecode sequentially on a stack to complete function logic.
 
+    Args:
+        tracker(Tracker): The Tracker object that tracks the information of this variable.
+     
     **Notes**:
         We should push an object of a subclass of VariableBase instead of an object of VariableBase onto the VM stack.
-=======
-    It is designed to wrap the variables traced by tracker.
-
-    Args:
-        tracker(Tracker): The Tracker object that tracks the information of this variable.
-
-    Note:
         It serves as an abstract class and should not be instantiated directly.
->>>>>>> 0a45d909
     """
 
     tracker: Tracker  # An attribute to store the Tracker object associated with the variable
@@ -320,29 +262,17 @@
     @property
     def main_info(self) -> dict[str, Any]:
         """
-<<<<<<< HEAD
         Property method to return a dictionary of main information about the variable
-=======
-        Wrap the variable with relevant information
 
         Returns:
             main_info: Main information of the variable.
->>>>>>> 0a45d909
         """
         return {}
 
     @property
     def debug_info(self) -> dict[str, Any]:
         """
-<<<<<<< HEAD
         Property method to return a dictionary of debug information about the variable
-=======
-        Wrap the debug-related information of the variable.
-
-        Returns:
-            debug_name: The name of variable.
-            id: The id of variable.
->>>>>>> 0a45d909
         """
         return {
             "debug_name": self.debug_name,
@@ -352,8 +282,10 @@
     @property
     def debug_name(self) -> str:
         """
-<<<<<<< HEAD
-        Property method to return the debug name of the variable
+        Generate a debug_name for each variable.
+
+        Returns:
+            _debug_name: the name of variable.
         """
         if self._debug_name is not None:
             # Return the self._debug_name cache if it is not None.
@@ -375,31 +307,6 @@
             self._debug_name = "tmp_var_" + "_".join(
                 input.debug_name for input in inputs
             )
-=======
-        Generate a debug_name for each variable.
-
-        Returns:
-            _debug_name: the name of variable.
-        """
-        if self._debug_name is None:
-            inputs = self.tracker.inputs
-            if isinstance(self.tracker, GetItemTracker):
-                return (
-                    f"{self.tracker.container.debug_name}[{self.tracker.key}]"
-                )
-            elif isinstance(self.tracker, GetAttrTracker):
-                return f"{self.tracker.obj.debug_name}.{self.tracker.attr}"
-            else:
-                # TODO: refine the debug_name for other trackers
-                if len(inputs) == 0:
-                    self._debug_name = "tmp_var"
-                else:
-                    for input in inputs:
-                        assert input is not None
-                    self._debug_name = "tmp_var_" + "_".join(
-                        input.debug_name for input in inputs
-                    )
->>>>>>> 0a45d909
         return self._debug_name
 
     @debug_name.setter
@@ -411,14 +318,10 @@
 
     def make_stringify_guard(self) -> StringifyExpression:
         """
-<<<<<<< HEAD
-        Method to create a StringifyExpression object for the variable
-=======
         Create a StringifyExpression object that represents a guard expression for this variable.
 
         Returns:
             StringifyExpression: An object that contains the guard expression and the free variables used in the expression.
->>>>>>> 0a45d909
         """
         assert (
             self.tracker.is_traceable()
@@ -467,18 +370,10 @@
 
     def flatten_items(self) -> list[VariableBase]:
         """
-<<<<<<< HEAD
-        This method is used to recursively flatten the nested items of a container variable.
-        If the variable is not a ContainerVariable, then it returns itself.
+        Recursively flatten the items in this container variable to a list of Variable objects.
 
         Returns:
             list[VariableBase]: Flattened items of a container variable.
-=======
-        Recursively flatten the items in this container variable to a list of Variable objects.
-
-        Returns:
-            list[VariableBase]: A list of Variable objects.
->>>>>>> 0a45d909
         """
         from .container import ContainerVariable
 
@@ -514,18 +409,11 @@
 
     def flatten_traceable_inputs(self) -> list[VariableBase]:
         """
-<<<<<<< HEAD
         This method is used to recursively flatten the nested traceable inputs of the current variable.
         If the variable is traceable, then it returns itself.
 
         Returns:
             list[VariableBase]: Flattened traceable inputs.
-=======
-        Recursively flatten the items in this traceable_inputs to a list of Variable objects.
-
-        Returns:
-            list[Variable]: A list of Variable objects.
->>>>>>> 0a45d909
         """
         if self.tracker.is_traceable():
             return [self]
