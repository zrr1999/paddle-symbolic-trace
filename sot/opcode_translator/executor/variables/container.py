from __future__ import annotations

import operator
from functools import reduce
from typing import TYPE_CHECKING, Any

from ....utils import log_do
from ....utils.exceptions import InnerError, NotImplementException
from ..guard import StringifyExpression
from ..mutable_data import MutableDictLikeData, MutableListLikeData
from ..pycode_generator import PyCodeGen
from ..tracker import (
    ConstTracker,
    DanglingTracker,
    DummyTracker,
    GetItemTracker,
    Tracker,
)
from .base import ConstTypes, VariableBase, VariableFactory
from .basic import ConstantVariable

if TYPE_CHECKING:
    from ..function_graph import FunctionGraph


class ContainerVariable(VariableBase):
    @property
    def init_value(self):
        return self.value

    def get_items(self) -> list[VariableBase]:
        raise NotImplementException()

    def __len__(self):
        raise NotImplementException()

    def len(self):
        return VariableFactory.from_value(
            len(self), self.graph, DummyTracker([self])
        )

    def __bool__(self) -> bool:
        return len(self) > 0

    def bool(self):
        return VariableFactory.from_value(
            bool(self), self.graph, DummyTracker([self])
        )

    def make_stringify_guard(self) -> StringifyExpression:
        assert (
            self.tracker.is_traceable()
        ), "Cannot make guard from a non-traceable variable."

        frame_value_tracer = self.tracker.trace_value_from_frame()
        log_do(
            4,
            lambda: print(
                f"[Guard]: guard_fn for {self}, tracker={self.tracker.__class__.__name__}, value={frame_value_tracer.expr}"
            ),
        )
        len_guard = StringifyExpression(
            f"len({frame_value_tracer.expr}) == {len(self.init_value)}",
            frame_value_tracer.free_vars,
        )
        if isinstance(self, (ListVariable, TupleVariable)):
            guard_variables = filter(
                lambda var: var.tracker.is_traceable(), self.proxy.read_cache
            )
        elif isinstance(self, DictVariable):
            guard_variables = filter(
                lambda var: var.tracker.is_traceable(),
                filter(
                    lambda var: not isinstance(var, MutableDictLikeData.Empty),
                    self.proxy.read_cache.values(),
                ),
            )
        else:
            raise InnerError(f"Unsupported container type: {type(self)}")
        return reduce(
            operator.and_,
            [len_guard]
            + [item.make_stringify_guard() for item in guard_variables],
        )


class ListVariable(ContainerVariable):
    def __init__(
        self,
        val_list: list[VariableBase],
        graph: FunctionGraph,
        tracker: Tracker,
    ):
        super().__init__(tracker, graph)

        # everything in stack is VariableBase, so just accept the input list is ok
        self.proxy = self.graph.side_effects.get_proxy(
            MutableListLikeData, val_list, self.proxy_getter
        )
        self.value = val_list

    def proxy_getter(self, data, key):
        if key < 0 or key >= len(data):
            return MutableListLikeData.Empty()
        return VariableFactory.from_value(
            data[key], self.graph, tracker=GetItemTracker(self, key)
        )

    def get_value(self):
        items = self.proxy.get_all()
        return [item.get_value() for item in items]

    def get_type(self):
        return list

    def _reconstruct(self, codegen: PyCodeGen):
        self.graph.add_global_guarded_variable(self)
        size = len(self)
        for idx in range(size):
            self[idx].reconstruct(codegen)
        codegen.gen_build_list(size)

    def get_items(self):
        size = len(self)
        return [self[idx] for idx in range(size)]

    def get_wrapped_items(self):
        return self.get_items()

    @property
    def main_info(self) -> dict[str, Any]:
        return {
            "len": len(self),
        }

    def __len__(self):
        return self.proxy.length

    def getitem(self, key):
        if isinstance(key, int):
            res = self.proxy.get(key)
            if self.proxy.is_empty(res):
                raise InnerError(f"List {self} out of range (index={key})")
            return res
        elif isinstance(key, slice):
            items = self.proxy.get_all()
            return VariableFactory.from_value(
                items[key],
                self.graph,
                tracker=GetItemTracker(self, key),
            )
        else:
            raise InnerError(
                f"Unsupported key type {key.__class__.__name__} for ListVariable"
            )

    def setitem(self, key, value):
        if not isinstance(value, VariableBase):
            raise InnerError(
                f"[{self.__class__.__name__}]: received {value} to set value."
            )
        if isinstance(key, int):
            self.proxy.set(key, value)
        elif isinstance(key, slice) and isinstance(
            value, (ListVariable, TupleVariable)
        ):
            start, end, step = key.indices(self.proxy.length)
            indices = list(range(start, end, step))
            if step == 1:
                # replace a continuous range
                for i, idx in enumerate(indices):
                    self.proxy.delete(idx - i)
                for i, item in enumerate(value.get_wrapped_items()):
                    self.proxy.insert(start + i, item)
            else:
                # replace some elements
                if len(indices) != len(value):
                    raise InnerError(
                        f"Attempt to replace {len(indices)} items with {len(value)}"
                    )
                for i, idx in enumerate(indices):
                    self.proxy.set(idx, value[i])
        else:
            raise InnerError(
                f"Unsupported key type {key.__class__.__name__} and value type {value.__class__.__name__} for ListVariable"
            )

        self.graph.side_effects.record_variable(self)
        return ConstantVariable.wrap_literal(None, self.graph)

    def __delitem__(self, key):
        return self.delitem(key)

    def delitem(self, key):
        if isinstance(key, VariableBase):
            raise InnerError(
                f"[{self.__class__.__name__}]: received {key} as key to delete."
            )
        self.proxy.delete(key)
        self.graph.side_effects.record_variable(self)
        return ConstantVariable.wrap_literal(None, self.graph)

    def insert(self, index: int, value: VariableBase):
        self.proxy.insert(index, value)
        self.graph.side_effects.record_variable(self)
        return ConstantVariable.wrap_literal(None, self.graph)

    def append(self, value: VariableBase):
        self.insert(self.proxy.length, value)
        self.graph.side_effects.record_variable(self)
        return ConstantVariable.wrap_literal(None, self.graph)

    def extend(self, data):
        for item in data.proxy.get_all():
            self.append(item)
        self.graph.side_effects.record_variable(self)
        return ConstantVariable.wrap_literal(None, self.graph)

    def concat(self, list_):
        assert isinstance(list_, ListVariable)
        return ListVariable(
            self.proxy.get_all() + list_.proxy.get_all(),
            self.graph,
            DummyTracker([self, list_]),
        )

    def repeat(self, length):
        assert isinstance(length, ConstantVariable)
        return ListVariable(
            self.proxy.get_all() * length.value,
            self.graph,
            DummyTracker([self, length]),
        )

    def pop(self, index: ConstantVariable | None = None):
        if index is None:
            index = ConstantVariable.wrap_literal(-1, self.graph)
        res = self.proxy.get(index.get_value())
        self.proxy.delete(index.get_value())
        self.graph.side_effects.record_variable(self)
        return res

    def copy(self):
        return ListVariable(
            self.proxy.get_all(),
            self.graph,
            DummyTracker([self]),
        )

    def clear(self):
        for idx in range(self.proxy.length):
            self.delitem(0)
        self.graph.side_effects.record_variable(self)
        return ConstantVariable.wrap_literal(None, self.graph)

    def remove(self, value):
        for idx in range(self.proxy.length):
            if self[idx].get_value() == value.get_value():
                self.delitem(idx)
                break
        else:
            raise InnerError(f"List {self} does not contain {value}")
        self.graph.side_effects.record_variable(self)
        return ConstantVariable.wrap_literal(None, self.graph)

    def sort(self, key=None, reverse=None):
        if (
            key is None
            or isinstance(key, ConstantVariable)
            and key.get_value() is None
        ):
            key = VariableFactory.from_value(
                lambda x: x, self.graph, DanglingTracker()
            )
            assert key is not None
        if reverse is None:
            reverse = ConstantVariable.wrap_literal(False, self.graph)

        permutation = list(range(self.proxy.length))
        permutation.sort(
            key=lambda x: key.get_value()(self.getitem(x).value),
            reverse=reverse.get_value(),
        )
        self.proxy.permutate(permutation)
        self.graph.side_effects.record_variable(self)
        return ConstantVariable.wrap_literal(None, self.graph)

    def reverse(self):
        permutation = list(range(self.proxy.length))
        permutation.reverse()
        self.proxy.permutate(permutation)
        self.graph.side_effects.record_variable(self)
        return ConstantVariable.wrap_literal(None, self.graph)

    def getattr(self, name):
        from .callable import BuiltinVariable

        method_name_to_builtin_fn = {
            "insert": list.insert,
            "append": list.append,
            "extend": list.extend,
            "pop": list.pop,
            "copy": list.copy,
            "clear": list.clear,
            "remove": list.remove,
            "sort": list.sort,
            "reverse": list.reverse,
        }

        if name in method_name_to_builtin_fn:
            builtin_fn = method_name_to_builtin_fn[name]
            return BuiltinVariable(
                builtin_fn, self.graph, DanglingTracker()
            ).bind(self, name)
        else:
            raise NotImplementException(
                f"attribute {name} for dict is not implemented"
            )

    @VariableFactory.register_from_value()
    def from_value(value: Any, graph: FunctionGraph | None, tracker: Tracker):
        if isinstance(value, list):
            assert graph is not None
            return ListVariable(value, graph=graph, tracker=tracker)
        return None


class TupleVariable(ContainerVariable):
    def __init__(
        self,
        val_tuple: tuple[VariableBase, ...],
        graph: FunctionGraph,
        tracker: Tracker,
    ):
        super().__init__(tracker, graph)

        self.proxy = self.graph.side_effects.get_proxy(
            MutableListLikeData, list(val_tuple), self.proxy_getter
        )
        self.value = val_tuple

    def proxy_getter(self, data, key):
        if key < 0 or key >= len(data):
            return MutableListLikeData.Empty()
        return VariableFactory.from_value(
            data[key], self.graph, tracker=GetItemTracker(self, key)
        )

    def get_value(self):
        return tuple(self[idx].get_value() for idx in range(len(self)))

    def get_type(self):
        return tuple

    def _reconstruct(self, codegen: PyCodeGen):
        self.graph.add_global_guarded_variable(self)
        size = len(self)
        for idx in range(size):
            self[idx].reconstruct(codegen)
        codegen.gen_build_tuple(size)

    def get_items(self):
        size = len(self)
        return [self[idx] for idx in range(size)]

    def get_wrapped_items(self):
        return tuple(self.get_items())

    @property
    def main_info(self) -> dict[str, Any]:
        return {
            "len": len(self),
        }

    def __len__(self):
        return self.proxy.length

    def getitem(self, key):
        if isinstance(key, int):
            res = self.proxy.get(key)
            if self.proxy.is_empty(res):
                raise InnerError(f"List {self} out of range (index={key})")
            return res
        elif isinstance(key, slice):
            return VariableFactory.from_value(
                tuple(self.proxy.get_all())[key],
                self.graph,
                tracker=GetItemTracker(self, key),
            )
        else:
            raise InnerError(
                f"Unsupported key type {key.__class__.__name__} for TupleVariable"
            )

    def setitem(self, key, value):
        raise InnerError(
            f"[{self.__class__.__name__}]: setitem is not allowed."
        )

    def __delitem__(self, key):
        return self.delitem(key)

    def delitem(self, key):
        raise InnerError(
            f"[{self.__class__.__name__}]: delitem is not allowed."
        )

    def concat(self, tuple_):
        assert isinstance(tuple_, TupleVariable)
        new_tuple_variable = TupleVariable(
            tuple(self.proxy.get_all() + tuple_.proxy.get_all()),
            self.graph,
            DummyTracker([self, tuple_]),
        )
        return new_tuple_variable

    def repeat(self, length):
        assert isinstance(length, ConstantVariable)
        new_tuple_variable = TupleVariable(
            tuple(self.proxy.get_all()) * length.value,
            self.graph,
            DummyTracker([self, length]),
        )
        return new_tuple_variable

    @VariableFactory.register_from_value()
    def from_value(value: Any, graph: FunctionGraph | None, tracker: Tracker):
        if isinstance(value, tuple) and graph is not None:
            return TupleVariable(value, graph, tracker)
        return None


class DictVariable(ContainerVariable):
    def __init__(
        self,
        val_dict: dict[object, VariableBase],
        graph: FunctionGraph,
        tracker: Tracker,
    ):
        super().__init__(tracker, graph)

        self.proxy = self.graph.side_effects.get_proxy(
            MutableDictLikeData, val_dict, self.proxy_getter
        )
        self.value = val_dict

    def proxy_getter(self, data, key):
        if key not in data:
            return MutableDictLikeData.Empty()
        return VariableFactory.from_value(
            data[key], self.graph, tracker=GetItemTracker(self, key)
        )

    def get_value(self):
        return {
            key: value.get_value()
            for key, value in self.proxy.get_all().items()
        }

    def get_type(self):
        return dict

    def _reconstruct(self, codegen: PyCodeGen):
        from .basic import ConstantVariable

        self.graph.add_global_guarded_variable(self)

        size = len(self)
        for key in self.proxy.get_all().keys():
            if not isinstance(key, ConstTypes):
                raise InnerError(
                    f"[{self.__class__.__name__}]: recieved {key} as key."
                )
            key_var = ConstantVariable.wrap_literal(key, self.graph)
            value_var = self[key]
            key_var.reconstruct(codegen)
            value_var.reconstruct(codegen)
        codegen.gen_build_map(size)

    def get_items(self):
        items = []
        for key in self.proxy.get_all().keys():
            if not isinstance(key, ConstTypes):
                raise InnerError(
                    f"[{self.__class__.__name__}]: recieved {key} as key."
                )
            key_var = VariableFactory.from_value(
                key, self.graph, tracker=ConstTracker(key)
            )
            value_var = self[key]
            items.extend([key_var, value_var])
        return items

    def get_wrapped_items(self):
        items = {}
        for key in self.proxy.get_all().keys():
            if not isinstance(key, ConstTypes):
                raise InnerError(
                    f"[{self.__class__.__name__}]: recieved {key} as key."
                )
            items[key] = self[key]
        return items

    @property
    def main_info(self) -> dict[str, Any]:
        return {
            "len": len(self),
        }

    def __len__(self):
        return len(self.proxy.get_all())

    def get(self, key, default=None):
        if isinstance(key, VariableBase):
            raise InnerError(
                f"[{self.__class__.__name__}]: recieved {key} to get value."
            )

        if default is None:
            return self.getitem(key)

        if isinstance(self.proxy.get(key), MutableDictLikeData.Empty):
<<<<<<< HEAD
            if isinstance(default, VariableBase):
                return default
            # TODO: VariableFactory.from_value maybe need 3 args?
            return VariableFactory.from_value(default)
=======
            assert isinstance(default, VariableBase)
            return default
>>>>>>> ebe1e217

        return self.getitem(key)

    def getitem(self, key):
        if isinstance(key, VariableBase):
            raise InnerError(
                f"[{self.__class__.__name__}]: recieved {key} as key."
            )

        return self.proxy.get(key)

    def setitem(self, key, value):
        if isinstance(key, VariableBase):
            raise InnerError(
                f"[{self.__class__.__name__}]: recieved {key} as key."
            )

        if not isinstance(value, VariableBase):
            raise InnerError(
                f"[{self.__class__.__name__}]: recieved {value} to set value."
            )

        self.proxy.set(key, value)
        self.graph.side_effects.record_variable(self)

        return ConstantVariable.wrap_literal(None, self.graph)

    def clear(self):
        # TODO: Replace with self.proxy.clear()
        for key in self.value:
            self.delitem(key)
        self.graph.side_effects.record_variable(self)
        return ConstantVariable.wrap_literal(None, self.graph)

    def __delitem__(self, key):
        return self.delitem(key)

    def delitem(self, key):
        if isinstance(key, VariableBase):
            raise InnerError(
                f"[{self.__class__.__name__}]: recieved {key} as key to delete."
            )
        self.proxy.delete(key)
        self.graph.side_effects.record_variable(self)
        return ConstantVariable.wrap_literal(None, self.graph)

    def keys(self):
        from .iter import SequenceIterVariable

        raw_list = [
            ConstantVariable(x, self.graph, ConstTracker(x))
            for x in self.proxy.get_all().keys()
        ]
        key_list = VariableFactory.from_value(
            raw_list, self.graph, ConstTracker(raw_list)
        )
        assert key_list is not None
        return SequenceIterVariable(
            key_list, self.graph, DummyTracker([key_list])
        )

    def values(self):
        from .iter import SequenceIterVariable

        raw_list = list(self.get_wrapped_items().values())
        value_list = VariableFactory.from_value(
            raw_list, self.graph, DummyTracker([self])
        )
        assert value_list is not None
        return SequenceIterVariable(
            value_list, self.graph, DummyTracker([value_list])
        )

    def items(self):
        from .iter import SequenceIterVariable

        keys = [
            ConstantVariable(x, self.graph, ConstTracker(x))
            for x in self.proxy.get_all().keys()
        ]
        values = list(self.get_wrapped_items().values())
        raw_list = list(zip(keys, values))
        item_list = VariableFactory.from_value(
            raw_list, self.graph, DummyTracker([self])
        )
        assert item_list is not None
        return SequenceIterVariable(
            item_list, self.graph, DummyTracker([item_list])
        )

    def update(self, data: DictVariable):
        for key, value in data.proxy.get_all().items():
            self.setitem(key, value)
        return ConstantVariable.wrap_literal(None, self.graph)

    def copy(self):
        new_dict_variable = DictVariable(
            self.get_wrapped_items(), self.graph, DummyTracker([self])
        )
        return new_dict_variable

    def setdefault(self, key, default=None):
        if isinstance(self.proxy.get(key), MutableDictLikeData.Empty):
            if default is None:
                self.setitem(
                    key, ConstantVariable.wrap_literal(default, self.graph)
                )
            else:
                self.setitem(key, default)

        return self.getitem(key)

    def pop(self, key, default=None):
        if isinstance(self.proxy.get(key), MutableDictLikeData.Empty):
<<<<<<< HEAD
            if isinstance(default, VariableBase):
                return default
            # TODO: VariableFactory.from_value maybe need 3 args?
            return VariableFactory.from_value(default)
=======
            assert isinstance(default, VariableBase)
            return default
>>>>>>> ebe1e217

        # default is not None, or key is in dict
        temp_value = self.getitem(key)
        self.delitem(key)
        return temp_value

    def popitem(self):
        key = self.keys().hold.get_value()[-1]
        value = self.getitem(key)
        # TODO: key, value should be VariableBase but key maybe a int
        # assert isinstance(key, VariableBase), key
        # assert isinstance(value, VariableBase), value
        new_tuple_variable = TupleVariable(
            (key, value), self.graph, DummyTracker([self])
        )
        self.delitem(key)
        return new_tuple_variable

    def getattr(self, name):
        from .callable import BuiltinVariable

        method_name_to_builtin_fn = {
            "keys": dict.keys,
            "values": dict.values,
            "items": dict.items,
            "update": dict.update,
            "setdefault": dict.setdefault,
            "get": dict.get,
            "copy": dict.copy,
            "clear": dict.clear,
            "pop": dict.pop,
            "popitem": dict.popitem,
        }

        if name in method_name_to_builtin_fn:
            builtin_fn = method_name_to_builtin_fn[name]
            return BuiltinVariable(
                builtin_fn, self.graph, DanglingTracker()
            ).bind(self, name)
        else:
            raise NotImplementException(
                f"attribute {name} for dict is not implemented"
            )

    @VariableFactory.register_from_value()
    def from_value(value: Any, graph: FunctionGraph | None, tracker: Tracker):
        if isinstance(value, dict):
            assert graph is not None
            return DictVariable(value, graph=graph, tracker=tracker)<|MERGE_RESOLUTION|>--- conflicted
+++ resolved
@@ -520,15 +520,8 @@
             return self.getitem(key)
 
         if isinstance(self.proxy.get(key), MutableDictLikeData.Empty):
-<<<<<<< HEAD
-            if isinstance(default, VariableBase):
-                return default
-            # TODO: VariableFactory.from_value maybe need 3 args?
-            return VariableFactory.from_value(default)
-=======
             assert isinstance(default, VariableBase)
             return default
->>>>>>> ebe1e217
 
         return self.getitem(key)
 
@@ -643,15 +636,8 @@
 
     def pop(self, key, default=None):
         if isinstance(self.proxy.get(key), MutableDictLikeData.Empty):
-<<<<<<< HEAD
-            if isinstance(default, VariableBase):
-                return default
-            # TODO: VariableFactory.from_value maybe need 3 args?
-            return VariableFactory.from_value(default)
-=======
             assert isinstance(default, VariableBase)
             return default
->>>>>>> ebe1e217
 
         # default is not None, or key is in dict
         temp_value = self.getitem(key)
