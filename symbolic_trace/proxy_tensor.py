--- conflicted
+++ resolved
@@ -8,7 +8,7 @@
     @no_eval_frame
     def fallback_inner(self, *args, **kwargs):
         SymbolicTraceContext().start_compile(
-            ProxyTensorContext().get_runtime(), outputs=[Symbol(self.name)], is_return=False)
+            ProxyTensorContext().get_runtime(), output=[Symbol(self.name)], is_return=False)
         assert self.value() is not None
         return func(self, *args, **kwargs)
     return fallback_inner
@@ -89,16 +89,6 @@
 
     @method_with_fallback
     def __bool__(self):
-<<<<<<< HEAD
-=======
-        # TODO: (too ugly, need to be refactored)
-        SymbolicTraceContext().start_compile(
-            ProxyTensorContext().get_runtime(),
-            output=self,
-            is_return=False
-        )
-        assert self.value() is not None
->>>>>>> c68a5944
         return bool(self.value())
 
     @method_with_fallback
