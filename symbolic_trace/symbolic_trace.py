--- conflicted
+++ resolved
@@ -50,13 +50,6 @@
         """ 
         start compile and return the python function, which must can be to_static without errors.
         """
-<<<<<<< HEAD
-
-=======
-        import inspect
-        # current_frame = inspect.currentframe().f_back.f_back.f_back.f_back.f_locals
-        # print(current_frame['ret'].name)
->>>>>>> c15a5e71
         print ("start subgraph compile and execution.")
 
         cur_sir = self.sir_stack[-1]
@@ -75,10 +68,6 @@
         if len(cur_sir.statements) == 0: 
             return 
 
-<<<<<<< HEAD
-=======
-        # breakpoint() 
->>>>>>> c15a5e71
         outputs = paddle.jit.to_static(py_func)(to_static_inputs)
 
         # step5: reset runtime_value and proxytensor.
