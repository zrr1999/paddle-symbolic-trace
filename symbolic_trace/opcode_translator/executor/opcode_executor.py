--- conflicted
+++ resolved
@@ -22,15 +22,12 @@
     modify_vars,
 )
 from .function_graph import FunctionGraph
-<<<<<<< HEAD
 from .pycode_generator import (
     gen_code_options,
     gen_instr,
     gen_new_opcode,
     pycode_attributes,
 )
-from .tracker import ConstTracker, DummyTracker, GlobalTracker, LocalTracker
-=======
 from .tracker import (
     ConstTracker,
     DummyTracker,
@@ -38,7 +35,6 @@
     GlobalTracker,
     LocalTracker,
 )
->>>>>>> 3b5f0842
 from .variables import (
     DictVariable,
     Guard,
@@ -351,58 +347,6 @@
                 f"OpExecutor want BUILD_MAP with size {map_size} * 2, but current stack do not have enough elems."
             )
 
-<<<<<<< HEAD
-    def indexof(self, instr):
-        return self._instructions.index(instr)
-
-    def create_ifelse_fn(self, index):
-        instrs = get_instructions(self._code)
-        inputs = read_write_analysis(instrs, index)
-        instrs = [gen_instr('JUMP_ABSOLUTE', jump_to=instrs[index])] + instrs
-
-        fn_code_options = gen_code_options(self._code)
-        # update fn_code_options
-        fn_code_options['co_argcount'] = len(inputs)
-        # inputs shold be at the front of the co_varnames
-        fn_code_options['co_varnames'] = tuple(
-            list(inputs)
-            + [
-                var_name
-                for var_name in self._code_options['co_varnames']
-                if var_name not in inputs
-            ]
-        )
-
-        modify_instrs(instrs)
-        modify_vars(instrs, fn_code_options)
-
-        new_code = gen_new_opcode(instrs, fn_code_options, pycode_attributes)
-
-        fn_name = 'ifelse_fn_at_{}_{}'.format(
-            instrs[index].offset, generate_id()
-        )
-        fn = types.FunctionType(new_code, self._globals, fn_name)
-
-        # add sub function to frame.f_global
-        self._frame.f_globals[fn_name] = fn
-        self._code_options["co_names"].append(fn_name)
-
-        ret_instrs = []
-        idx = len(self._code_options["co_names"]) - 1
-        ret_instrs.append(gen_instr("LOAD_GLOBAL", arg=idx, argval=fn_name))
-        for name in inputs:
-            ret_instrs.append(gen_instr("LOAD_FAST", argval=name))
-        ret_instrs.append(
-            gen_instr(
-                "CALL_FUNCTION",
-                arg=new_code.co_argcount,
-                argval=new_code.co_argcount,
-            )
-        )
-        ret_instrs.append(gen_instr("RETURN_VALUE"))
-
-        return ret_instrs
-=======
     def UNPACK_SEQUENCE(self, instr):
         sequence = self.pop()
 
@@ -442,4 +386,54 @@
                 )
             else:
                 self.push(seq[i])
->>>>>>> 3b5f0842
+
+    def indexof(self, instr):
+        return self._instructions.index(instr)
+
+    def create_ifelse_fn(self, index):
+        instrs = get_instructions(self._code)
+        inputs = read_write_analysis(instrs, index)
+        instrs = [gen_instr('JUMP_ABSOLUTE', jump_to=instrs[index])] + instrs
+
+        fn_code_options = gen_code_options(self._code)
+        # update fn_code_options
+        fn_code_options['co_argcount'] = len(inputs)
+        # inputs shold be at the front of the co_varnames
+        fn_code_options['co_varnames'] = tuple(
+            list(inputs)
+            + [
+                var_name
+                for var_name in self._code_options['co_varnames']
+                if var_name not in inputs
+            ]
+        )
+
+        modify_instrs(instrs)
+        modify_vars(instrs, fn_code_options)
+
+        new_code = gen_new_opcode(instrs, fn_code_options, pycode_attributes)
+
+        fn_name = 'ifelse_fn_at_{}_{}'.format(
+            instrs[index].offset, generate_id()
+        )
+        fn = types.FunctionType(new_code, self._globals, fn_name)
+
+        # add sub function to frame.f_global
+        self._frame.f_globals[fn_name] = fn
+        self._code_options["co_names"].append(fn_name)
+
+        ret_instrs = []
+        idx = len(self._code_options["co_names"]) - 1
+        ret_instrs.append(gen_instr("LOAD_GLOBAL", arg=idx, argval=fn_name))
+        for name in inputs:
+            ret_instrs.append(gen_instr("LOAD_FAST", argval=name))
+        ret_instrs.append(
+            gen_instr(
+                "CALL_FUNCTION",
+                arg=new_code.co_argcount,
+                argval=new_code.co_argcount,
+            )
+        )
+        ret_instrs.append(gen_instr("RETURN_VALUE"))
+
+        return ret_instrs